/*
 * Copyright IBM Corp. 2012
 *
 * Author(s):
 *   Jan Glauber <jang@linux.vnet.ibm.com>
 *
 * The System z PCI code is a rewrite from a prototype by
 * the following people (Kudoz!):
 *   Alexander Schmidt
 *   Christoph Raisch
 *   Hannes Hering
 *   Hoang-Nam Nguyen
 *   Jan-Bernd Themann
 *   Stefan Roscher
 *   Thomas Klein
 */

#define KMSG_COMPONENT "zpci"
#define pr_fmt(fmt) KMSG_COMPONENT ": " fmt

#include <linux/kernel.h>
#include <linux/slab.h>
#include <linux/err.h>
#include <linux/export.h>
#include <linux/delay.h>
#include <linux/irq.h>
#include <linux/kernel_stat.h>
#include <linux/seq_file.h>
#include <linux/pci.h>
#include <linux/msi.h>

#include <asm/isc.h>
#include <asm/airq.h>
#include <asm/facility.h>
#include <asm/pci_insn.h>
#include <asm/pci_clp.h>
#include <asm/pci_dma.h>

#define DEBUG				/* enable pr_debug */

#define	SIC_IRQ_MODE_ALL		0
#define	SIC_IRQ_MODE_SINGLE		1

#define ZPCI_NR_DMA_SPACES		1
#define ZPCI_NR_DEVICES			CONFIG_PCI_NR_FUNCTIONS

/* list of all detected zpci devices */
static LIST_HEAD(zpci_list);
static DEFINE_SPINLOCK(zpci_list_lock);

static struct irq_chip zpci_irq_chip = {
	.name = "zPCI",
	.irq_unmask = pci_msi_unmask_irq,
	.irq_mask = pci_msi_mask_irq,
};

static DECLARE_BITMAP(zpci_domain, ZPCI_NR_DEVICES);
static DEFINE_SPINLOCK(zpci_domain_lock);

static struct airq_iv *zpci_aisb_iv;
static struct airq_iv *zpci_aibv[ZPCI_NR_DEVICES];

/* Adapter interrupt definitions */
static void zpci_irq_handler(struct airq_struct *airq);

static struct airq_struct zpci_airq = {
	.handler = zpci_irq_handler,
	.isc = PCI_ISC,
};

/* I/O Map */
static DEFINE_SPINLOCK(zpci_iomap_lock);
static DECLARE_BITMAP(zpci_iomap, ZPCI_IOMAP_MAX_ENTRIES);
struct zpci_iomap_entry *zpci_iomap_start;
EXPORT_SYMBOL_GPL(zpci_iomap_start);

static struct kmem_cache *zdev_fmb_cache;

struct zpci_dev *get_zdev(struct pci_dev *pdev)
{
	return (struct zpci_dev *) pdev->sysdata;
}

struct zpci_dev *get_zdev_by_fid(u32 fid)
{
	struct zpci_dev *tmp, *zdev = NULL;

	spin_lock(&zpci_list_lock);
	list_for_each_entry(tmp, &zpci_list, entry) {
		if (tmp->fid == fid) {
			zdev = tmp;
			break;
		}
	}
	spin_unlock(&zpci_list_lock);
	return zdev;
}

static struct zpci_dev *get_zdev_by_bus(struct pci_bus *bus)
{
	return (bus && bus->sysdata) ? (struct zpci_dev *) bus->sysdata : NULL;
}

int pci_domain_nr(struct pci_bus *bus)
{
	return ((struct zpci_dev *) bus->sysdata)->domain;
}
EXPORT_SYMBOL_GPL(pci_domain_nr);

int pci_proc_domain(struct pci_bus *bus)
{
	return pci_domain_nr(bus);
}
EXPORT_SYMBOL_GPL(pci_proc_domain);

/* Modify PCI: Register adapter interruptions */
static int zpci_set_airq(struct zpci_dev *zdev)
{
	u64 req = ZPCI_CREATE_REQ(zdev->fh, 0, ZPCI_MOD_FC_REG_INT);
	struct zpci_fib fib = {0};

	fib.isc = PCI_ISC;
	fib.sum = 1;		/* enable summary notifications */
	fib.noi = airq_iv_end(zdev->aibv);
	fib.aibv = (unsigned long) zdev->aibv->vector;
	fib.aibvo = 0;		/* each zdev has its own interrupt vector */
	fib.aisb = (unsigned long) zpci_aisb_iv->vector + (zdev->aisb/64)*8;
	fib.aisbo = zdev->aisb & 63;

	return zpci_mod_fc(req, &fib);
}

struct mod_pci_args {
	u64 base;
	u64 limit;
	u64 iota;
	u64 fmb_addr;
};

static int mod_pci(struct zpci_dev *zdev, int fn, u8 dmaas, struct mod_pci_args *args)
{
	u64 req = ZPCI_CREATE_REQ(zdev->fh, dmaas, fn);
	struct zpci_fib fib = {0};

	fib.pba = args->base;
	fib.pal = args->limit;
	fib.iota = args->iota;
	fib.fmb_addr = args->fmb_addr;

	return zpci_mod_fc(req, &fib);
}

/* Modify PCI: Register I/O address translation parameters */
int zpci_register_ioat(struct zpci_dev *zdev, u8 dmaas,
		       u64 base, u64 limit, u64 iota)
{
	struct mod_pci_args args = { base, limit, iota, 0 };

	WARN_ON_ONCE(iota & 0x3fff);
	args.iota |= ZPCI_IOTA_RTTO_FLAG;
	return mod_pci(zdev, ZPCI_MOD_FC_REG_IOAT, dmaas, &args);
}

/* Modify PCI: Unregister I/O address translation parameters */
int zpci_unregister_ioat(struct zpci_dev *zdev, u8 dmaas)
{
	struct mod_pci_args args = { 0, 0, 0, 0 };

	return mod_pci(zdev, ZPCI_MOD_FC_DEREG_IOAT, dmaas, &args);
}

/* Modify PCI: Unregister adapter interruptions */
static int zpci_clear_airq(struct zpci_dev *zdev)
{
	struct mod_pci_args args = { 0, 0, 0, 0 };

	return mod_pci(zdev, ZPCI_MOD_FC_DEREG_INT, 0, &args);
}

/* Modify PCI: Set PCI function measurement parameters */
int zpci_fmb_enable_device(struct zpci_dev *zdev)
{
	struct mod_pci_args args = { 0, 0, 0, 0 };

	if (zdev->fmb)
		return -EINVAL;

	zdev->fmb = kmem_cache_zalloc(zdev_fmb_cache, GFP_KERNEL);
	if (!zdev->fmb)
		return -ENOMEM;
	WARN_ON((u64) zdev->fmb & 0xf);

	args.fmb_addr = virt_to_phys(zdev->fmb);
	return mod_pci(zdev, ZPCI_MOD_FC_SET_MEASURE, 0, &args);
}

/* Modify PCI: Disable PCI function measurement */
int zpci_fmb_disable_device(struct zpci_dev *zdev)
{
	struct mod_pci_args args = { 0, 0, 0, 0 };
	int rc;

	if (!zdev->fmb)
		return -EINVAL;

	/* Function measurement is disabled if fmb address is zero */
	rc = mod_pci(zdev, ZPCI_MOD_FC_SET_MEASURE, 0, &args);

	kmem_cache_free(zdev_fmb_cache, zdev->fmb);
	zdev->fmb = NULL;
	return rc;
}

#define ZPCI_PCIAS_CFGSPC	15

static int zpci_cfg_load(struct zpci_dev *zdev, int offset, u32 *val, u8 len)
{
	u64 req = ZPCI_CREATE_REQ(zdev->fh, ZPCI_PCIAS_CFGSPC, len);
	u64 data;
	int rc;

	rc = zpci_load(&data, req, offset);
	if (!rc) {
		data = data << ((8 - len) * 8);
		data = le64_to_cpu(data);
		*val = (u32) data;
	} else
		*val = 0xffffffff;
	return rc;
}

static int zpci_cfg_store(struct zpci_dev *zdev, int offset, u32 val, u8 len)
{
	u64 req = ZPCI_CREATE_REQ(zdev->fh, ZPCI_PCIAS_CFGSPC, len);
	u64 data = val;
	int rc;

	data = cpu_to_le64(data);
	data = data >> ((8 - len) * 8);
	rc = zpci_store(data, req, offset);
	return rc;
}

void pcibios_fixup_bus(struct pci_bus *bus)
{
}

resource_size_t pcibios_align_resource(void *data, const struct resource *res,
				       resource_size_t size,
				       resource_size_t align)
{
	return 0;
}

/* combine single writes by using store-block insn */
void __iowrite64_copy(void __iomem *to, const void *from, size_t count)
{
       zpci_memcpy_toio(to, from, count);
}

/* Create a virtual mapping cookie for a PCI BAR */
void __iomem *pci_iomap_range(struct pci_dev *pdev,
			      int bar,
			      unsigned long offset,
			      unsigned long max)
{
	struct zpci_dev *zdev =	get_zdev(pdev);
	u64 addr;
	int idx;

	if ((bar & 7) != bar)
		return NULL;

	idx = zdev->bars[bar].map_idx;
	spin_lock(&zpci_iomap_lock);
	if (zpci_iomap_start[idx].count++) {
		BUG_ON(zpci_iomap_start[idx].fh != zdev->fh ||
		       zpci_iomap_start[idx].bar != bar);
	} else {
		zpci_iomap_start[idx].fh = zdev->fh;
		zpci_iomap_start[idx].bar = bar;
	}
	/* Detect overrun */
	BUG_ON(!zpci_iomap_start[idx].count);
	spin_unlock(&zpci_iomap_lock);

	addr = ZPCI_IOMAP_ADDR_BASE | ((u64) idx << 48);
	return (void __iomem *) addr + offset;
<<<<<<< HEAD
}
EXPORT_SYMBOL_GPL(pci_iomap_range);

void __iomem *pci_iomap(struct pci_dev *dev, int bar, unsigned long maxlen)
{
	return pci_iomap_range(dev, bar, 0, maxlen);
}
=======
}
EXPORT_SYMBOL(pci_iomap_range);

void __iomem *pci_iomap(struct pci_dev *dev, int bar, unsigned long maxlen)
{
	return pci_iomap_range(dev, bar, 0, maxlen);
}
>>>>>>> 007760cf
EXPORT_SYMBOL(pci_iomap);

void pci_iounmap(struct pci_dev *pdev, void __iomem *addr)
{
	unsigned int idx;

	idx = (((__force u64) addr) & ~ZPCI_IOMAP_ADDR_BASE) >> 48;
	spin_lock(&zpci_iomap_lock);
	/* Detect underrun */
	BUG_ON(!zpci_iomap_start[idx].count);
	if (!--zpci_iomap_start[idx].count) {
		zpci_iomap_start[idx].fh = 0;
		zpci_iomap_start[idx].bar = 0;
	}
	spin_unlock(&zpci_iomap_lock);
}
EXPORT_SYMBOL(pci_iounmap);

static int pci_read(struct pci_bus *bus, unsigned int devfn, int where,
		    int size, u32 *val)
{
	struct zpci_dev *zdev = get_zdev_by_bus(bus);
	int ret;

	if (!zdev || devfn != ZPCI_DEVFN)
		ret = -ENODEV;
	else
		ret = zpci_cfg_load(zdev, where, val, size);

	return ret;
}

static int pci_write(struct pci_bus *bus, unsigned int devfn, int where,
		     int size, u32 val)
{
	struct zpci_dev *zdev = get_zdev_by_bus(bus);
	int ret;

	if (!zdev || devfn != ZPCI_DEVFN)
		ret = -ENODEV;
	else
		ret = zpci_cfg_store(zdev, where, val, size);

	return ret;
}

static struct pci_ops pci_root_ops = {
	.read = pci_read,
	.write = pci_write,
};

static void zpci_irq_handler(struct airq_struct *airq)
{
	unsigned long si, ai;
	struct airq_iv *aibv;
	int irqs_on = 0;

	inc_irq_stat(IRQIO_PCI);
	for (si = 0;;) {
		/* Scan adapter summary indicator bit vector */
		si = airq_iv_scan(zpci_aisb_iv, si, airq_iv_end(zpci_aisb_iv));
		if (si == -1UL) {
			if (irqs_on++)
				/* End of second scan with interrupts on. */
				break;
			/* First scan complete, reenable interrupts. */
			zpci_set_irq_ctrl(SIC_IRQ_MODE_SINGLE, NULL, PCI_ISC);
			si = 0;
			continue;
		}

		/* Scan the adapter interrupt vector for this device. */
		aibv = zpci_aibv[si];
		for (ai = 0;;) {
			ai = airq_iv_scan(aibv, ai, airq_iv_end(aibv));
			if (ai == -1UL)
				break;
			inc_irq_stat(IRQIO_MSI);
			airq_iv_lock(aibv, ai);
			generic_handle_irq(airq_iv_get_data(aibv, ai));
			airq_iv_unlock(aibv, ai);
		}
	}
}

int arch_setup_msi_irqs(struct pci_dev *pdev, int nvec, int type)
{
	struct zpci_dev *zdev = get_zdev(pdev);
	unsigned int hwirq, msi_vecs;
	unsigned long aisb;
	struct msi_desc *msi;
	struct msi_msg msg;
	int rc, irq;

	if (type == PCI_CAP_ID_MSI && nvec > 1)
		return 1;
	msi_vecs = min_t(unsigned int, nvec, zdev->max_msi);

	/* Allocate adapter summary indicator bit */
	rc = -EIO;
	aisb = airq_iv_alloc_bit(zpci_aisb_iv);
	if (aisb == -1UL)
		goto out;
	zdev->aisb = aisb;

	/* Create adapter interrupt vector */
	rc = -ENOMEM;
	zdev->aibv = airq_iv_create(msi_vecs, AIRQ_IV_DATA | AIRQ_IV_BITLOCK);
	if (!zdev->aibv)
		goto out_si;

	/* Wire up shortcut pointer */
	zpci_aibv[aisb] = zdev->aibv;

	/* Request MSI interrupts */
	hwirq = 0;
	list_for_each_entry(msi, &pdev->msi_list, list) {
		rc = -EIO;
		irq = irq_alloc_desc(0);	/* Alloc irq on node 0 */
		if (irq < 0)
			goto out_msi;
		rc = irq_set_msi_desc(irq, msi);
		if (rc)
			goto out_msi;
		irq_set_chip_and_handler(irq, &zpci_irq_chip,
					 handle_simple_irq);
		msg.data = hwirq;
		msg.address_lo = zdev->msi_addr & 0xffffffff;
		msg.address_hi = zdev->msi_addr >> 32;
		pci_write_msi_msg(irq, &msg);
		airq_iv_set_data(zdev->aibv, hwirq, irq);
		hwirq++;
	}

	/* Enable adapter interrupts */
	rc = zpci_set_airq(zdev);
	if (rc)
		goto out_msi;

	return (msi_vecs == nvec) ? 0 : msi_vecs;

out_msi:
	list_for_each_entry(msi, &pdev->msi_list, list) {
		if (hwirq-- == 0)
			break;
		irq_set_msi_desc(msi->irq, NULL);
		irq_free_desc(msi->irq);
		msi->msg.address_lo = 0;
		msi->msg.address_hi = 0;
		msi->msg.data = 0;
		msi->irq = 0;
	}
	zpci_aibv[aisb] = NULL;
	airq_iv_release(zdev->aibv);
out_si:
	airq_iv_free_bit(zpci_aisb_iv, aisb);
out:
	return rc;
}

void arch_teardown_msi_irqs(struct pci_dev *pdev)
{
	struct zpci_dev *zdev = get_zdev(pdev);
	struct msi_desc *msi;
	int rc;

	/* Disable adapter interrupts */
	rc = zpci_clear_airq(zdev);
	if (rc)
		return;

	/* Release MSI interrupts */
	list_for_each_entry(msi, &pdev->msi_list, list) {
		if (msi->msi_attrib.is_msix)
			__pci_msix_desc_mask_irq(msi, 1);
		else
			__pci_msi_desc_mask_irq(msi, 1, 1);
		irq_set_msi_desc(msi->irq, NULL);
		irq_free_desc(msi->irq);
		msi->msg.address_lo = 0;
		msi->msg.address_hi = 0;
		msi->msg.data = 0;
		msi->irq = 0;
	}

	zpci_aibv[zdev->aisb] = NULL;
	airq_iv_release(zdev->aibv);
	airq_iv_free_bit(zpci_aisb_iv, zdev->aisb);
}

static void zpci_map_resources(struct pci_dev *pdev)
{
	resource_size_t len;
	int i;

	for (i = 0; i < PCI_BAR_COUNT; i++) {
		len = pci_resource_len(pdev, i);
		if (!len)
			continue;
		pdev->resource[i].start =
			(resource_size_t __force) pci_iomap(pdev, i, 0);
		pdev->resource[i].end = pdev->resource[i].start + len - 1;
	}
}

static void zpci_unmap_resources(struct pci_dev *pdev)
{
	resource_size_t len;
	int i;

	for (i = 0; i < PCI_BAR_COUNT; i++) {
		len = pci_resource_len(pdev, i);
		if (!len)
			continue;
		pci_iounmap(pdev, (void __iomem __force *)
			    pdev->resource[i].start);
	}
}

static int __init zpci_irq_init(void)
{
	int rc;

	rc = register_adapter_interrupt(&zpci_airq);
	if (rc)
		goto out;
	/* Set summary to 1 to be called every time for the ISC. */
	*zpci_airq.lsi_ptr = 1;

	rc = -ENOMEM;
	zpci_aisb_iv = airq_iv_create(ZPCI_NR_DEVICES, AIRQ_IV_ALLOC);
	if (!zpci_aisb_iv)
		goto out_airq;

	zpci_set_irq_ctrl(SIC_IRQ_MODE_SINGLE, NULL, PCI_ISC);
	return 0;

out_airq:
	unregister_adapter_interrupt(&zpci_airq);
out:
	return rc;
}

static void zpci_irq_exit(void)
{
	airq_iv_release(zpci_aisb_iv);
	unregister_adapter_interrupt(&zpci_airq);
}

static int zpci_alloc_iomap(struct zpci_dev *zdev)
{
	int entry;

	spin_lock(&zpci_iomap_lock);
	entry = find_first_zero_bit(zpci_iomap, ZPCI_IOMAP_MAX_ENTRIES);
	if (entry == ZPCI_IOMAP_MAX_ENTRIES) {
		spin_unlock(&zpci_iomap_lock);
		return -ENOSPC;
	}
	set_bit(entry, zpci_iomap);
	spin_unlock(&zpci_iomap_lock);
	return entry;
}

static void zpci_free_iomap(struct zpci_dev *zdev, int entry)
{
	spin_lock(&zpci_iomap_lock);
	memset(&zpci_iomap_start[entry], 0, sizeof(struct zpci_iomap_entry));
	clear_bit(entry, zpci_iomap);
	spin_unlock(&zpci_iomap_lock);
}

static struct resource *__alloc_res(struct zpci_dev *zdev, unsigned long start,
				    unsigned long size, unsigned long flags)
{
	struct resource *r;

	r = kzalloc(sizeof(*r), GFP_KERNEL);
	if (!r)
		return NULL;

	r->start = start;
	r->end = r->start + size - 1;
	r->flags = flags;
	r->name = zdev->res_name;

	if (request_resource(&iomem_resource, r)) {
		kfree(r);
		return NULL;
	}
	return r;
}

static int zpci_setup_bus_resources(struct zpci_dev *zdev,
				    struct list_head *resources)
{
	unsigned long addr, size, flags;
	struct resource *res;
	int i, entry;

	snprintf(zdev->res_name, sizeof(zdev->res_name),
		 "PCI Bus %04x:%02x", zdev->domain, ZPCI_BUS_NR);

	for (i = 0; i < PCI_BAR_COUNT; i++) {
		if (!zdev->bars[i].size)
			continue;
		entry = zpci_alloc_iomap(zdev);
		if (entry < 0)
			return entry;
		zdev->bars[i].map_idx = entry;

		/* only MMIO is supported */
		flags = IORESOURCE_MEM;
		if (zdev->bars[i].val & 8)
			flags |= IORESOURCE_PREFETCH;
		if (zdev->bars[i].val & 4)
			flags |= IORESOURCE_MEM_64;

		addr = ZPCI_IOMAP_ADDR_BASE + ((u64) entry << 48);

		size = 1UL << zdev->bars[i].size;

		res = __alloc_res(zdev, addr, size, flags);
		if (!res) {
			zpci_free_iomap(zdev, entry);
			return -ENOMEM;
		}
		zdev->bars[i].res = res;
		pci_add_resource(resources, res);
	}

	return 0;
}

static void zpci_cleanup_bus_resources(struct zpci_dev *zdev)
{
	int i;

	for (i = 0; i < PCI_BAR_COUNT; i++) {
		if (!zdev->bars[i].size)
			continue;

		zpci_free_iomap(zdev, zdev->bars[i].map_idx);
		release_resource(zdev->bars[i].res);
		kfree(zdev->bars[i].res);
	}
}

int pcibios_add_device(struct pci_dev *pdev)
{
	struct zpci_dev *zdev = get_zdev(pdev);
	struct resource *res;
	int i;

	zdev->pdev = pdev;
	pdev->dev.groups = zpci_attr_groups;
	zpci_map_resources(pdev);

	for (i = 0; i < PCI_BAR_COUNT; i++) {
		res = &pdev->resource[i];
		if (res->parent || !res->flags)
			continue;
		pci_claim_resource(pdev, i);
	}

	return 0;
}

void pcibios_release_device(struct pci_dev *pdev)
{
	zpci_unmap_resources(pdev);
}

int pcibios_enable_device(struct pci_dev *pdev, int mask)
{
	struct zpci_dev *zdev = get_zdev(pdev);

	zdev->pdev = pdev;
	zpci_debug_init_device(zdev);
	zpci_fmb_enable_device(zdev);

	return pci_enable_resources(pdev, mask);
}

void pcibios_disable_device(struct pci_dev *pdev)
{
	struct zpci_dev *zdev = get_zdev(pdev);

	zpci_fmb_disable_device(zdev);
	zpci_debug_exit_device(zdev);
	zdev->pdev = NULL;
}

#ifdef CONFIG_HIBERNATE_CALLBACKS
static int zpci_restore(struct device *dev)
{
	struct pci_dev *pdev = to_pci_dev(dev);
	struct zpci_dev *zdev = get_zdev(pdev);
	int ret = 0;

	if (zdev->state != ZPCI_FN_STATE_ONLINE)
		goto out;

	ret = clp_enable_fh(zdev, ZPCI_NR_DMA_SPACES);
	if (ret)
		goto out;

	zpci_map_resources(pdev);
	zpci_register_ioat(zdev, 0, zdev->start_dma + PAGE_OFFSET,
			   zdev->start_dma + zdev->iommu_size - 1,
			   (u64) zdev->dma_table);

out:
	return ret;
}

static int zpci_freeze(struct device *dev)
{
	struct pci_dev *pdev = to_pci_dev(dev);
	struct zpci_dev *zdev = get_zdev(pdev);

	if (zdev->state != ZPCI_FN_STATE_ONLINE)
		return 0;

	zpci_unregister_ioat(zdev, 0);
	zpci_unmap_resources(pdev);
	return clp_disable_fh(zdev);
}

struct dev_pm_ops pcibios_pm_ops = {
	.thaw_noirq = zpci_restore,
	.freeze_noirq = zpci_freeze,
	.restore_noirq = zpci_restore,
	.poweroff_noirq = zpci_freeze,
};
#endif /* CONFIG_HIBERNATE_CALLBACKS */

static int zpci_alloc_domain(struct zpci_dev *zdev)
{
	spin_lock(&zpci_domain_lock);
	zdev->domain = find_first_zero_bit(zpci_domain, ZPCI_NR_DEVICES);
	if (zdev->domain == ZPCI_NR_DEVICES) {
		spin_unlock(&zpci_domain_lock);
		return -ENOSPC;
	}
	set_bit(zdev->domain, zpci_domain);
	spin_unlock(&zpci_domain_lock);
	return 0;
}

static void zpci_free_domain(struct zpci_dev *zdev)
{
	spin_lock(&zpci_domain_lock);
	clear_bit(zdev->domain, zpci_domain);
	spin_unlock(&zpci_domain_lock);
}

void pcibios_remove_bus(struct pci_bus *bus)
{
	struct zpci_dev *zdev = get_zdev_by_bus(bus);

	zpci_exit_slot(zdev);
	zpci_cleanup_bus_resources(zdev);
	zpci_free_domain(zdev);

	spin_lock(&zpci_list_lock);
	list_del(&zdev->entry);
	spin_unlock(&zpci_list_lock);

	kfree(zdev);
}

static int zpci_scan_bus(struct zpci_dev *zdev)
{
	LIST_HEAD(resources);
	int ret;

	ret = zpci_setup_bus_resources(zdev, &resources);
	if (ret)
		return ret;

	zdev->bus = pci_scan_root_bus(NULL, ZPCI_BUS_NR, &pci_root_ops,
				      zdev, &resources);
	if (!zdev->bus) {
		zpci_cleanup_bus_resources(zdev);
		return -EIO;
	}
	zdev->bus->max_bus_speed = zdev->max_bus_speed;
	pci_bus_add_devices(zdev->bus);
	return 0;
}

int zpci_enable_device(struct zpci_dev *zdev)
{
	int rc;

	rc = clp_enable_fh(zdev, ZPCI_NR_DMA_SPACES);
	if (rc)
		goto out;

	rc = zpci_dma_init_device(zdev);
	if (rc)
		goto out_dma;

	zdev->state = ZPCI_FN_STATE_ONLINE;
	return 0;

out_dma:
	clp_disable_fh(zdev);
out:
	return rc;
}
EXPORT_SYMBOL_GPL(zpci_enable_device);

int zpci_disable_device(struct zpci_dev *zdev)
{
	zpci_dma_exit_device(zdev);
	return clp_disable_fh(zdev);
}
EXPORT_SYMBOL_GPL(zpci_disable_device);

int zpci_create_device(struct zpci_dev *zdev)
{
	int rc;

	rc = zpci_alloc_domain(zdev);
	if (rc)
		goto out;

	if (zdev->state == ZPCI_FN_STATE_CONFIGURED) {
		rc = zpci_enable_device(zdev);
		if (rc)
			goto out_free;
	}
	rc = zpci_scan_bus(zdev);
	if (rc)
		goto out_disable;

	spin_lock(&zpci_list_lock);
	list_add_tail(&zdev->entry, &zpci_list);
	spin_unlock(&zpci_list_lock);

	zpci_init_slot(zdev);

	return 0;

out_disable:
	if (zdev->state == ZPCI_FN_STATE_ONLINE)
		zpci_disable_device(zdev);
out_free:
	zpci_free_domain(zdev);
out:
	return rc;
}

void zpci_stop_device(struct zpci_dev *zdev)
{
	zpci_dma_exit_device(zdev);
	/*
	 * Note: SCLP disables fh via set-pci-fn so don't
	 * do that here.
	 */
}
EXPORT_SYMBOL_GPL(zpci_stop_device);

static inline int barsize(u8 size)
{
	return (size) ? (1 << size) >> 10 : 0;
}

static int zpci_mem_init(void)
{
	zdev_fmb_cache = kmem_cache_create("PCI_FMB_cache", sizeof(struct zpci_fmb),
				16, 0, NULL);
	if (!zdev_fmb_cache)
		goto error_zdev;

	/* TODO: use realloc */
	zpci_iomap_start = kzalloc(ZPCI_IOMAP_MAX_ENTRIES * sizeof(*zpci_iomap_start),
				   GFP_KERNEL);
	if (!zpci_iomap_start)
		goto error_iomap;
	return 0;

error_iomap:
	kmem_cache_destroy(zdev_fmb_cache);
error_zdev:
	return -ENOMEM;
}

static void zpci_mem_exit(void)
{
	kfree(zpci_iomap_start);
	kmem_cache_destroy(zdev_fmb_cache);
}

static unsigned int s390_pci_probe = 1;
static unsigned int s390_pci_initialized;

char * __init pcibios_setup(char *str)
{
	if (!strcmp(str, "off")) {
		s390_pci_probe = 0;
		return NULL;
	}
	return str;
}

bool zpci_is_enabled(void)
{
	return s390_pci_initialized;
}

static int __init pci_base_init(void)
{
	int rc;

	if (!s390_pci_probe)
		return 0;

	if (!test_facility(2) || !test_facility(69)
	    || !test_facility(71) || !test_facility(72))
		return 0;

	rc = zpci_debug_init();
	if (rc)
		goto out;

	rc = zpci_mem_init();
	if (rc)
		goto out_mem;

	rc = zpci_irq_init();
	if (rc)
		goto out_irq;

	rc = zpci_dma_init();
	if (rc)
		goto out_dma;

	rc = clp_scan_pci_devices();
	if (rc)
		goto out_find;

	s390_pci_initialized = 1;
	return 0;

out_find:
	zpci_dma_exit();
out_dma:
	zpci_irq_exit();
out_irq:
	zpci_mem_exit();
out_mem:
	zpci_debug_exit();
out:
	return rc;
}
subsys_initcall_sync(pci_base_init);

void zpci_rescan(void)
{
	if (zpci_is_enabled())
		clp_rescan_pci_devices_simple();
}<|MERGE_RESOLUTION|>--- conflicted
+++ resolved
@@ -286,23 +286,13 @@
 
 	addr = ZPCI_IOMAP_ADDR_BASE | ((u64) idx << 48);
 	return (void __iomem *) addr + offset;
-<<<<<<< HEAD
-}
-EXPORT_SYMBOL_GPL(pci_iomap_range);
+}
+EXPORT_SYMBOL(pci_iomap_range);
 
 void __iomem *pci_iomap(struct pci_dev *dev, int bar, unsigned long maxlen)
 {
 	return pci_iomap_range(dev, bar, 0, maxlen);
 }
-=======
-}
-EXPORT_SYMBOL(pci_iomap_range);
-
-void __iomem *pci_iomap(struct pci_dev *dev, int bar, unsigned long maxlen)
-{
-	return pci_iomap_range(dev, bar, 0, maxlen);
-}
->>>>>>> 007760cf
 EXPORT_SYMBOL(pci_iomap);
 
 void pci_iounmap(struct pci_dev *pdev, void __iomem *addr)
