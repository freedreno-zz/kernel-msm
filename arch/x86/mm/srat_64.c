--- conflicted
+++ resolved
@@ -421,17 +421,11 @@
 		return -1;
 	}
 
-<<<<<<< HEAD
-	for_each_node_mask(i, nodes_parsed)
-		memblock_x86_register_active_regions(i, nodes[i].start >> PAGE_SHIFT,
-						nodes[i].end >> PAGE_SHIFT);
-=======
 	for (i = 0; i < num_node_memblks; i++)
-		e820_register_active_regions(memblk_nodeid[i],
+		memblock_x86_register_active_regions(memblk_nodeid[i],
 				node_memblk_range[i].start >> PAGE_SHIFT,
 				node_memblk_range[i].end >> PAGE_SHIFT);
 
->>>>>>> 73cf624d
 	/* for out of order entries in SRAT */
 	sort_node_map();
 	if (!nodes_cover_memory(nodes)) {
