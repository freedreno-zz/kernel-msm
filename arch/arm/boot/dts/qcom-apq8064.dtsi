--- conflicted
+++ resolved
@@ -14,17 +14,6 @@
 	compatible = "qcom,apq8064";
 	interrupt-parent = <&intc>;
 
-	reserved-memory {
-		#address-cells = <1>;
-		#size-cells = <1>;
-		ranges;
-
-		smem_region: smem@80000000 {
-			reg = <0x80000000 0x200000>;
-			no-map;
-		};
-	};
-
 	cpus {
 		#address-cells = <1>;
 		#size-cells = <0>;
@@ -523,11 +512,6 @@
 			clock-output-names = "acpu3_aux";
 		};
 
-		l2cc: syscon@2011000 {
-			compatible = "syscon";
-			reg = <0x2011000 0x1000>;
-		};
-
 		saw0: power-controller@2089000 {
 			compatible = "qcom,apq8064-saw2-v1.1-cpu", "qcom,saw2";
 			reg = <0x02089000 0x1000>, <0x02009000 0x1000>;
@@ -550,11 +534,6 @@
 			compatible = "qcom,apq8064-saw2-v1.1-cpu", "qcom,saw2";
 			reg = <0x020b9000 0x1000>, <0x02009000 0x1000>;
 			regulator;
-		};
-
-		sfpb_wrapper_mutex: syscon@01200000 {
-		      compatible = "syscon";
-		      reg = <0x01200000 0x8000>;
 		};
 
 		gsbi1: gsbi@12440000 {
@@ -673,11 +652,7 @@
 			reg = <0x00500000 0x1000>;
 			qcom,controller-type = "pmic-arbiter";
 
-<<<<<<< HEAD
 			pmicintc: pmic@0 {
-=======
-			pmic@0 {
->>>>>>> 23af0cae
 				compatible = "qcom,pm8921";
 				interrupt-parent = <&tlmm_pinmux>;
 				interrupts = <74 8>;
@@ -685,28 +660,8 @@
 				interrupt-controller;
 				#address-cells = <1>;
 				#size-cells = <0>;
-<<<<<<< HEAD
 				pm8921_gpio: gpio@150 {
 
-=======
-
-				pwrkey@1c {
-					compatible = "qcom,pm8921-pwrkey";
-					reg = <0x1c>;
-					interrupts = <50 1>, <51 1>;
-					debounce = <15625>;
-					pull-up;
-				};
-
-				rtc@11d {
-					compatible = "qcom,pm8921-rtc";
-					interrupts = <39 1>;
-					reg = <0x11d>;
-					allow-set-time;
-				};
-
-				pm8921_gpio: gpio@150 {
->>>>>>> 23af0cae
 					compatible = "qcom,pm8921-gpio";
 					reg = <0x150>;
 					interrupts = <192 1>, <193 1>, <194 1>,
@@ -727,7 +682,6 @@
 
 					gpio-controller;
 					#gpio-cells = <2>;
-<<<<<<< HEAD
 
 				};
 
@@ -756,9 +710,6 @@
 			};
 			tsens_backup: backup_calib {
 				reg = <0x414 0x10>;
-=======
-				};
->>>>>>> 23af0cae
 			};
 		};
 
@@ -793,6 +744,11 @@
 			reg = <0x4000000 0x1000>;
 			#clock-cells = <1>;
 			#reset-cells = <1>;
+		};
+
+		l2cc: clock-controller@2011000 {
+			compatible	= "syscon";
+			reg		= <0x2011000 0x1000>;
 		};
 
 		rpm@108000 {
@@ -974,6 +930,14 @@
 		};
 
 		/* Temporary fixed regulator */
+		vsdcc_fixed: vsdcc-regulator {
+			compatible = "regulator-fixed";
+			regulator-name = "SDCC Power";
+			regulator-min-microvolt = <2700000>;
+			regulator-max-microvolt = <2700000>;
+			regulator-always-on;
+		};
+
 		sdcc1bam:dma@12402000{
 			compatible = "qcom,bam-v1.3.0";
 			reg = <0x12402000 0x8000>;
@@ -1023,6 +987,7 @@
 				non-removable;
 				cap-sd-highspeed;
 				cap-mmc-highspeed;
+				vmmc-supply = <&vsdcc_fixed>;
 				dmas = <&sdcc1bam 2>, <&sdcc1bam 1>;
 				dma-names = "tx", "rx";
 			};
@@ -1041,6 +1006,7 @@
 				cap-mmc-highspeed;
 				max-frequency	= <192000000>;
 				no-1-8-v;
+				vmmc-supply = <&vsdcc_fixed>;
 				dmas = <&sdcc3bam 2>, <&sdcc3bam 1>;
 				dma-names = "tx", "rx";
 			};
@@ -1058,6 +1024,8 @@
 				cap-sd-highspeed;
 				cap-mmc-highspeed;
 				max-frequency	= <48000000>;
+				vmmc-supply = <&vsdcc_fixed>;
+				vqmmc-supply = <&vsdcc_fixed>;
 				dmas = <&sdcc4bam 2>, <&sdcc4bam 1>;
 				dma-names = "tx", "rx";
 				pinctrl-names = "default";
@@ -1070,7 +1038,6 @@
 			reg = <0x1a400000 0x100>;
 		};
 
-<<<<<<< HEAD
 		hdmi: qcom,hdmi-tx@4a00000 {
 			compatible = "qcom,hdmi-tx-8960";
 			reg-names = "core_physical";
@@ -1233,19 +1200,6 @@
 			    <&gpu 0 1 2 3 4 5 6 7 8 9 10 11 12 13 14 15>,
 			    /* gfx3d_priv: */
 			    <&gpu 16 17 18 19 20 21 22 23 24 25 26 27 28 29 30 31>;
-=======
-		sfpb_mutex: hwlock@fd484000 {
-			compatible = "qcom,sfpb-mutex";
-			syscon = <&sfpb_wrapper_mutex 0x604 0x4>;
-			#hwlock-cells = <1>;
-		};
-
-		smem@80000000 {
-			compatible = "qcom,smem";
-			memory-region = <&smem_region>;
-
-			hwlocks = <&sfpb_mutex 3>;
->>>>>>> 23af0cae
 		};
 	};
 };