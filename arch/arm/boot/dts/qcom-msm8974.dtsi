--- conflicted
+++ resolved
@@ -20,7 +20,6 @@
 			no-map;
 		};
 	};
-
 	cpus {
 		#address-cells = <1>;
 		#size-cells = <0>;
@@ -180,7 +179,6 @@
 			};
 		};
 	};
-
 	cpu-pmu {
 		compatible = "qcom,krait-pmu";
 		interrupts = <1 7 0xf04>;
@@ -470,7 +468,11 @@
 			      <0xf9002000 0x1000>;
 		};
 
-<<<<<<< HEAD
+		apcs: syscon@f9011000 {
+			compatible = "syscon";
+			reg = <0xf9011000 0x1000>;
+		};
+
 		qfprom: qfprom@fc4bc000 {
 			#address-cells = <1>;
 			#size-cells = <1>;
@@ -492,13 +494,7 @@
 			qcom,tsens-slopes = <3200 3200 3200 3200 3200 3200
 				3200 3200 3200 3200 3200>;
 			#thermal-sensor-cells = <1>;
-=======
-		apcs: syscon@f9011000 {
-			compatible = "syscon";
-			reg = <0xf9011000 0x1000>;
->>>>>>> 23af0cae
-		};
-
+		};
 		timer@f9020000 {
 			#address-cells = <1>;
 			#size-cells = <1>;
