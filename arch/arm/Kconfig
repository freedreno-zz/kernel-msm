config ARM
	bool
	default y
	select ARCH_BINFMT_ELF_RANDOMIZE_PIE
	select ARCH_HAS_ATOMIC64_DEC_IF_POSITIVE
	select ARCH_HAS_TICK_BROADCAST if GENERIC_CLOCKEVENTS_BROADCAST
	select ARCH_HAVE_CUSTOM_GPIO_H
	select ARCH_MIGHT_HAVE_PC_PARPORT
	select ARCH_USE_BUILTIN_BSWAP
	select ARCH_USE_CMPXCHG_LOCKREF
	select ARCH_WANT_IPC_PARSE_VERSION
	select BUILDTIME_EXTABLE_SORT if MMU
	select CLONE_BACKWARDS
	select CPU_PM if (SUSPEND || CPU_IDLE)
	select DCACHE_WORD_ACCESS if HAVE_EFFICIENT_UNALIGNED_ACCESS
	select GENERIC_ATOMIC64 if (CPU_V7M || CPU_V6 || !CPU_32v6K || !AEABI)
	select GENERIC_CLOCKEVENTS_BROADCAST if SMP
	select GENERIC_IDLE_POLL_SETUP
	select GENERIC_IRQ_PROBE
	select GENERIC_IRQ_SHOW
	select GENERIC_PCI_IOMAP
	select GENERIC_SCHED_CLOCK
	select GENERIC_SMP_IDLE_THREAD
	select GENERIC_STRNCPY_FROM_USER
	select GENERIC_STRNLEN_USER
	select HARDIRQS_SW_RESEND
	select HAVE_ARCH_JUMP_LABEL if !XIP_KERNEL
	select HAVE_ARCH_KGDB
	select HAVE_ARCH_SECCOMP_FILTER if (AEABI && !OABI_COMPAT)
	select HAVE_ARCH_TRACEHOOK
	select HAVE_BPF_JIT
	select HAVE_CONTEXT_TRACKING
	select HAVE_C_RECORDMCOUNT
	select HAVE_CC_STACKPROTECTOR
	select HAVE_DEBUG_KMEMLEAK
	select HAVE_DMA_API_DEBUG
	select HAVE_DMA_ATTRS
	select HAVE_DMA_CONTIGUOUS if MMU
	select HAVE_DYNAMIC_FTRACE if (!XIP_KERNEL)
	select HAVE_EFFICIENT_UNALIGNED_ACCESS if (CPU_V6 || CPU_V6K || CPU_V7) && MMU
	select HAVE_FTRACE_MCOUNT_RECORD if (!XIP_KERNEL)
	select HAVE_FUNCTION_GRAPH_TRACER if (!THUMB2_KERNEL)
	select HAVE_FUNCTION_TRACER if (!XIP_KERNEL)
	select HAVE_GENERIC_DMA_COHERENT
	select HAVE_HW_BREAKPOINT if (PERF_EVENTS && (CPU_V6 || CPU_V6K || CPU_V7))
	select HAVE_IDE if PCI || ISA || PCMCIA
	select HAVE_IRQ_TIME_ACCOUNTING
	select HAVE_KERNEL_GZIP
	select HAVE_KERNEL_LZ4
	select HAVE_KERNEL_LZMA
	select HAVE_KERNEL_LZO
	select HAVE_KERNEL_XZ
	select HAVE_KPROBES if !XIP_KERNEL
	select HAVE_KRETPROBES if (HAVE_KPROBES)
	select HAVE_MEMBLOCK
	select HAVE_MOD_ARCH_SPECIFIC if ARM_UNWIND
	select HAVE_OPROFILE if (HAVE_PERF_EVENTS)
	select HAVE_PERF_EVENTS
	select HAVE_PERF_REGS
	select HAVE_PERF_USER_STACK_DUMP
	select HAVE_REGS_AND_STACK_ACCESS_API
	select HAVE_SYSCALL_TRACEPOINTS
	select HAVE_UID16
	select HAVE_VIRT_CPU_ACCOUNTING_GEN
	select IRQ_FORCED_THREADING
	select KTIME_SCALAR
	select MODULES_USE_ELF_REL
	select NO_BOOTMEM
	select OLD_SIGACTION
	select OLD_SIGSUSPEND3
	select PERF_USE_VMALLOC
	select RTC_LIB
	select SYS_SUPPORTS_APM_EMULATION
	# Above selects are sorted alphabetically; please add new ones
	# according to that.  Thanks.
	help
	  The ARM series is a line of low-power-consumption RISC chip designs
	  licensed by ARM Ltd and targeted at embedded applications and
	  handhelds such as the Compaq IPAQ.  ARM-based PCs are no longer
	  manufactured, but legacy ARM-based PC hardware remains popular in
	  Europe.  There is an ARM Linux project with a web page at
	  <http://www.arm.linux.org.uk/>.

config ARM_HAS_SG_CHAIN
	bool

config NEED_SG_DMA_LENGTH
	bool

config ARM_DMA_USE_IOMMU
	bool
	select ARM_HAS_SG_CHAIN
	select NEED_SG_DMA_LENGTH

if ARM_DMA_USE_IOMMU

config ARM_DMA_IOMMU_ALIGNMENT
	int "Maximum PAGE_SIZE order of alignment for DMA IOMMU buffers"
	range 4 9
	default 8
	help
	  DMA mapping framework by default aligns all buffers to the smallest
	  PAGE_SIZE order which is greater than or equal to the requested buffer
	  size. This works well for buffers up to a few hundreds kilobytes, but
	  for larger buffers it just a waste of address space. Drivers which has
	  relatively small addressing window (like 64Mib) might run out of
	  virtual space with just a few allocations.

	  With this parameter you can specify the maximum PAGE_SIZE order for
	  DMA IOMMU buffers. Larger buffers will be aligned only to this
	  specified order. The order is expressed as a power of two multiplied
	  by the PAGE_SIZE.

endif

config HAVE_PWM
	bool

config MIGHT_HAVE_PCI
	bool

config SYS_SUPPORTS_APM_EMULATION
	bool

config HAVE_TCM
	bool
	select GENERIC_ALLOCATOR

config HAVE_PROC_CPU
	bool

config NO_IOPORT
	bool

config EISA
	bool
	---help---
	  The Extended Industry Standard Architecture (EISA) bus was
	  developed as an open alternative to the IBM MicroChannel bus.

	  The EISA bus provided some of the features of the IBM MicroChannel
	  bus while maintaining backward compatibility with cards made for
	  the older ISA bus.  The EISA bus saw limited use between 1988 and
	  1995 when it was made obsolete by the PCI bus.

	  Say Y here if you are building a kernel for an EISA-based machine.

	  Otherwise, say N.

config SBUS
	bool

config STACKTRACE_SUPPORT
	bool
	default y

config HAVE_LATENCYTOP_SUPPORT
	bool
	depends on !SMP
	default y

config LOCKDEP_SUPPORT
	bool
	default y

config TRACE_IRQFLAGS_SUPPORT
	bool
	default y

config RWSEM_GENERIC_SPINLOCK
	bool
	default y

config RWSEM_XCHGADD_ALGORITHM
	bool

config ARCH_HAS_ILOG2_U32
	bool

config ARCH_HAS_ILOG2_U64
	bool

config ARCH_HAS_CPUFREQ
	bool
	help
	  Internal node to signify that the ARCH has CPUFREQ support
	  and that the relevant menu configurations are displayed for
	  it.

config ARCH_HAS_BANDGAP
	bool

config GENERIC_HWEIGHT
	bool
	default y

config GENERIC_CALIBRATE_DELAY
	bool
	default y

config ARCH_MAY_HAVE_PC_FDC
	bool

config ZONE_DMA
	bool

config NEED_DMA_MAP_STATE
       def_bool y

config ARCH_SUPPORTS_UPROBES
	def_bool y

config ARCH_HAS_DMA_SET_COHERENT_MASK
	bool

config GENERIC_ISA_DMA
	bool

config FIQ
	bool

config NEED_RET_TO_USER
	bool

config ARCH_MTD_XIP
	bool

config VECTORS_BASE
	hex
	default 0xffff0000 if MMU || CPU_HIGH_VECTOR
	default DRAM_BASE if REMAP_VECTORS_TO_RAM
	default 0x00000000
	help
	  The base address of exception vectors.  This must be two pages
	  in size.

config ARM_PATCH_PHYS_VIRT
	bool "Patch physical to virtual translations at runtime" if EMBEDDED
	default y
	depends on !XIP_KERNEL && MMU
	depends on !ARCH_REALVIEW || !SPARSEMEM
	help
	  Patch phys-to-virt and virt-to-phys translation functions at
	  boot and module load time according to the position of the
	  kernel in system memory.

	  This can only be used with non-XIP MMU kernels where the base
	  of physical memory is at a 16MB boundary.

	  Only disable this option if you know that you do not require
	  this feature (eg, building a kernel for a single machine) and
	  you need to shrink the kernel to the minimal size.

config NEED_MACH_GPIO_H
	bool
	help
	  Select this when mach/gpio.h is required to provide special
	  definitions for this platform. The need for mach/gpio.h should
	  be avoided when possible.

config NEED_MACH_IO_H
	bool
	help
	  Select this when mach/io.h is required to provide special
	  definitions for this platform.  The need for mach/io.h should
	  be avoided when possible.

config NEED_MACH_MEMORY_H
	bool
	help
	  Select this when mach/memory.h is required to provide special
	  definitions for this platform.  The need for mach/memory.h should
	  be avoided when possible.

config PHYS_OFFSET
	hex "Physical address of main memory" if MMU
	depends on !ARM_PATCH_PHYS_VIRT && !NEED_MACH_MEMORY_H
	default DRAM_BASE if !MMU
	help
	  Please provide the physical address corresponding to the
	  location of main memory in your system.

config GENERIC_BUG
	def_bool y
	depends on BUG

source "init/Kconfig"

source "kernel/Kconfig.freezer"

menu "System Type"

config MMU
	bool "MMU-based Paged Memory Management Support"
	default y
	help
	  Select if you want MMU-based virtualised addressing space
	  support by paged memory management. If unsure, say 'Y'.

#
# The "ARM system type" choice list is ordered alphabetically by option
# text.  Please add new entries in the option alphabetic order.
#
choice
	prompt "ARM system type"
	default ARCH_VERSATILE if !MMU
	default ARCH_MULTIPLATFORM if MMU

config ARCH_MULTIPLATFORM
	bool "Allow multiple platforms to be selected"
	depends on MMU
	select ARCH_WANT_OPTIONAL_GPIOLIB
<<<<<<< HEAD
=======
	select ARM_HAS_SG_CHAIN
>>>>>>> 9233087d
	select ARM_PATCH_PHYS_VIRT
	select AUTO_ZRELADDR
	select COMMON_CLK
	select GENERIC_CLOCKEVENTS
	select MULTI_IRQ_HANDLER
	select SPARSE_IRQ
	select USE_OF

config ARCH_INTEGRATOR
	bool "ARM Ltd. Integrator family"
	select ARCH_HAS_CPUFREQ
	select ARM_AMBA
	select ARM_PATCH_PHYS_VIRT
	select AUTO_ZRELADDR
	select COMMON_CLK
	select COMMON_CLK_VERSATILE
	select GENERIC_CLOCKEVENTS
	select HAVE_TCM
	select ICST
	select MULTI_IRQ_HANDLER
	select NEED_MACH_MEMORY_H
	select PLAT_VERSATILE
	select SPARSE_IRQ
	select USE_OF
	select VERSATILE_FPGA_IRQ
	help
	  Support for ARM's Integrator platform.

config ARCH_REALVIEW
	bool "ARM Ltd. RealView family"
	select ARCH_WANT_OPTIONAL_GPIOLIB
	select ARM_AMBA
	select ARM_TIMER_SP804
	select COMMON_CLK
	select COMMON_CLK_VERSATILE
	select GENERIC_CLOCKEVENTS
	select GPIO_PL061 if GPIOLIB
	select ICST
	select NEED_MACH_MEMORY_H
	select PLAT_VERSATILE
	select PLAT_VERSATILE_CLCD
	help
	  This enables support for ARM Ltd RealView boards.

config ARCH_VERSATILE
	bool "ARM Ltd. Versatile family"
	select ARCH_WANT_OPTIONAL_GPIOLIB
	select ARM_AMBA
	select ARM_TIMER_SP804
	select ARM_VIC
	select CLKDEV_LOOKUP
	select GENERIC_CLOCKEVENTS
	select HAVE_MACH_CLKDEV
	select ICST
	select PLAT_VERSATILE
	select PLAT_VERSATILE_CLCD
	select PLAT_VERSATILE_CLOCK
	select VERSATILE_FPGA_IRQ
	help
	  This enables support for ARM Ltd Versatile board.

config ARCH_AT91
	bool "Atmel AT91"
	select ARCH_REQUIRE_GPIOLIB
	select CLKDEV_LOOKUP
	select IRQ_DOMAIN
	select NEED_MACH_GPIO_H
	select NEED_MACH_IO_H if PCCARD
	select PINCTRL
	select PINCTRL_AT91 if USE_OF
	help
	  This enables support for systems based on Atmel
	  AT91RM9200 and AT91SAM9* processors.

config ARCH_CLPS711X
	bool "Cirrus Logic CLPS711x/EP721x/EP731x-based"
	select ARCH_REQUIRE_GPIOLIB
	select AUTO_ZRELADDR
	select CLKSRC_MMIO
	select COMMON_CLK
	select CPU_ARM720T
	select GENERIC_CLOCKEVENTS
	select MFD_SYSCON
	help
	  Support for Cirrus Logic 711x/721x/731x based boards.

config ARCH_GEMINI
	bool "Cortina Systems Gemini"
	select ARCH_REQUIRE_GPIOLIB
	select CLKSRC_MMIO
	select CPU_FA526
	select GENERIC_CLOCKEVENTS
	help
	  Support for the Cortina Systems Gemini family SoCs

config ARCH_EBSA110
	bool "EBSA-110"
	select ARCH_USES_GETTIMEOFFSET
	select CPU_SA110
	select ISA
	select NEED_MACH_IO_H
	select NEED_MACH_MEMORY_H
	select NO_IOPORT
	help
	  This is an evaluation board for the StrongARM processor available
	  from Digital. It has limited hardware on-board, including an
	  Ethernet interface, two PCMCIA sockets, two serial ports and a
	  parallel port.

config ARCH_EFM32
	bool "Energy Micro efm32"
	depends on !MMU
	select ARCH_REQUIRE_GPIOLIB
	select AUTO_ZRELADDR
	select ARM_NVIC
	select CLKSRC_OF
	select COMMON_CLK
	select CPU_V7M
	select GENERIC_CLOCKEVENTS
	select NO_DMA
	select NO_IOPORT
	select SPARSE_IRQ
	select USE_OF
	help
	  Support for Energy Micro's (now Silicon Labs) efm32 Giant Gecko
	  processors.

config ARCH_EP93XX
	bool "EP93xx-based"
	select ARCH_HAS_HOLES_MEMORYMODEL
	select ARCH_REQUIRE_GPIOLIB
	select ARCH_USES_GETTIMEOFFSET
	select ARM_AMBA
	select ARM_VIC
	select CLKDEV_LOOKUP
	select CPU_ARM920T
	select NEED_MACH_MEMORY_H
	help
	  This enables support for the Cirrus EP93xx series of CPUs.

config ARCH_FOOTBRIDGE
	bool "FootBridge"
	select CPU_SA110
	select FOOTBRIDGE
	select GENERIC_CLOCKEVENTS
	select HAVE_IDE
	select NEED_MACH_IO_H if !MMU
	select NEED_MACH_MEMORY_H
	help
	  Support for systems based on the DC21285 companion chip
	  ("FootBridge"), such as the Simtec CATS and the Rebel NetWinder.

config ARCH_NETX
	bool "Hilscher NetX based"
	select ARM_VIC
	select CLKSRC_MMIO
	select CPU_ARM926T
	select GENERIC_CLOCKEVENTS
	help
	  This enables support for systems based on the Hilscher NetX Soc

config ARCH_IOP13XX
	bool "IOP13xx-based"
	depends on MMU
	select CPU_XSC3
	select NEED_MACH_MEMORY_H
	select NEED_RET_TO_USER
	select PCI
	select PLAT_IOP
	select VMSPLIT_1G
	help
	  Support for Intel's IOP13XX (XScale) family of processors.

config ARCH_IOP32X
	bool "IOP32x-based"
	depends on MMU
	select ARCH_REQUIRE_GPIOLIB
	select CPU_XSCALE
	select GPIO_IOP
	select NEED_RET_TO_USER
	select PCI
	select PLAT_IOP
	help
	  Support for Intel's 80219 and IOP32X (XScale) family of
	  processors.

config ARCH_IOP33X
	bool "IOP33x-based"
	depends on MMU
	select ARCH_REQUIRE_GPIOLIB
	select CPU_XSCALE
	select GPIO_IOP
	select NEED_RET_TO_USER
	select PCI
	select PLAT_IOP
	help
	  Support for Intel's IOP33X (XScale) family of processors.

config ARCH_IXP4XX
	bool "IXP4xx-based"
	depends on MMU
	select ARCH_HAS_DMA_SET_COHERENT_MASK
	select ARCH_SUPPORTS_BIG_ENDIAN
	select ARCH_REQUIRE_GPIOLIB
	select CLKSRC_MMIO
	select CPU_XSCALE
	select DMABOUNCE if PCI
	select GENERIC_CLOCKEVENTS
	select MIGHT_HAVE_PCI
	select NEED_MACH_IO_H
	select USB_EHCI_BIG_ENDIAN_DESC
	select USB_EHCI_BIG_ENDIAN_MMIO
	help
	  Support for Intel's IXP4XX (XScale) family of processors.

config ARCH_DOVE
	bool "Marvell Dove"
	select ARCH_REQUIRE_GPIOLIB
	select CPU_PJ4
	select GENERIC_CLOCKEVENTS
	select MIGHT_HAVE_PCI
	select MVEBU_MBUS
	select PINCTRL
	select PINCTRL_DOVE
	select PLAT_ORION_LEGACY
	help
	  Support for the Marvell Dove SoC 88AP510

config ARCH_KIRKWOOD
	bool "Marvell Kirkwood"
	select ARCH_HAS_CPUFREQ
	select ARCH_REQUIRE_GPIOLIB
	select CPU_FEROCEON
	select GENERIC_CLOCKEVENTS
	select MVEBU_MBUS
	select PCI
	select PCI_QUIRKS
	select PINCTRL
	select PINCTRL_KIRKWOOD
	select PLAT_ORION_LEGACY
	help
	  Support for the following Marvell Kirkwood series SoCs:
	  88F6180, 88F6192 and 88F6281.

config ARCH_MV78XX0
	bool "Marvell MV78xx0"
	select ARCH_REQUIRE_GPIOLIB
	select CPU_FEROCEON
	select GENERIC_CLOCKEVENTS
	select MVEBU_MBUS
	select PCI
	select PLAT_ORION_LEGACY
	help
	  Support for the following Marvell MV78xx0 series SoCs:
	  MV781x0, MV782x0.

config ARCH_ORION5X
	bool "Marvell Orion"
	depends on MMU
	select ARCH_REQUIRE_GPIOLIB
	select CPU_FEROCEON
	select GENERIC_CLOCKEVENTS
	select MVEBU_MBUS
	select PCI
	select PLAT_ORION_LEGACY
	help
	  Support for the following Marvell Orion 5x series SoCs:
	  Orion-1 (5181), Orion-VoIP (5181L), Orion-NAS (5182),
	  Orion-2 (5281), Orion-1-90 (6183).

config ARCH_MMP
	bool "Marvell PXA168/910/MMP2"
	depends on MMU
	select ARCH_REQUIRE_GPIOLIB
	select CLKDEV_LOOKUP
	select GENERIC_ALLOCATOR
	select GENERIC_CLOCKEVENTS
	select GPIO_PXA
	select IRQ_DOMAIN
	select MULTI_IRQ_HANDLER
	select PINCTRL
	select PLAT_PXA
	select SPARSE_IRQ
	help
	  Support for Marvell's PXA168/PXA910(MMP) and MMP2 processor line.

config ARCH_KS8695
	bool "Micrel/Kendin KS8695"
	select ARCH_REQUIRE_GPIOLIB
	select CLKSRC_MMIO
	select CPU_ARM922T
	select GENERIC_CLOCKEVENTS
	select NEED_MACH_MEMORY_H
	help
	  Support for Micrel/Kendin KS8695 "Centaur" (ARM922T) based
	  System-on-Chip devices.

config ARCH_W90X900
	bool "Nuvoton W90X900 CPU"
	select ARCH_REQUIRE_GPIOLIB
	select CLKDEV_LOOKUP
	select CLKSRC_MMIO
	select CPU_ARM926T
	select GENERIC_CLOCKEVENTS
	help
	  Support for Nuvoton (Winbond logic dept.) ARM9 processor,
	  At present, the w90x900 has been renamed nuc900, regarding
	  the ARM series product line, you can login the following
	  link address to know more.

	  <http://www.nuvoton.com/hq/enu/ProductAndSales/ProductLines/
		ConsumerElectronicsIC/ARMMicrocontroller/ARMMicrocontroller>

config ARCH_LPC32XX
	bool "NXP LPC32XX"
	select ARCH_REQUIRE_GPIOLIB
	select ARM_AMBA
	select CLKDEV_LOOKUP
	select CLKSRC_MMIO
	select CPU_ARM926T
	select GENERIC_CLOCKEVENTS
	select HAVE_IDE
	select HAVE_PWM
	select USE_OF
	help
	  Support for the NXP LPC32XX family of processors

config ARCH_PXA
	bool "PXA2xx/PXA3xx-based"
	depends on MMU
	select ARCH_HAS_CPUFREQ
	select ARCH_MTD_XIP
	select ARCH_REQUIRE_GPIOLIB
	select ARM_CPU_SUSPEND if PM
	select AUTO_ZRELADDR
	select CLKDEV_LOOKUP
	select CLKSRC_MMIO
	select GENERIC_CLOCKEVENTS
	select GPIO_PXA
	select HAVE_IDE
	select MULTI_IRQ_HANDLER
	select PLAT_PXA
	select SPARSE_IRQ
	help
	  Support for Intel/Marvell's PXA2xx/PXA3xx processor line.

config ARCH_MSM
	bool "Qualcomm MSM (non-multiplatform)"
	select ARCH_REQUIRE_GPIOLIB
	select COMMON_CLK
	select GENERIC_CLOCKEVENTS
	help
	  Support for Qualcomm MSM/QSD based systems.  This runs on the
	  apps processor of the MSM/QSD and depends on a shared memory
	  interface to the modem processor which runs the baseband
	  stack and controls some vital subsystems
	  (clock and power control, etc).

config ARCH_SHMOBILE_LEGACY
	bool "Renesas ARM SoCs (non-multiplatform)"
	select ARCH_SHMOBILE
	select ARM_PATCH_PHYS_VIRT
	select CLKDEV_LOOKUP
	select GENERIC_CLOCKEVENTS
	select HAVE_ARM_SCU if SMP
	select HAVE_ARM_TWD if SMP
	select HAVE_MACH_CLKDEV
	select HAVE_SMP
	select MIGHT_HAVE_CACHE_L2X0
	select MULTI_IRQ_HANDLER
	select NO_IOPORT
	select PINCTRL
	select PM_GENERIC_DOMAINS if PM
	select SPARSE_IRQ
	help
	  Support for Renesas ARM SoC platforms using a non-multiplatform
	  kernel. This includes the SH-Mobile, R-Mobile, EMMA-Mobile, R-Car
	  and RZ families.

config ARCH_RPC
	bool "RiscPC"
	select ARCH_ACORN
	select ARCH_MAY_HAVE_PC_FDC
	select ARCH_SPARSEMEM_ENABLE
	select ARCH_USES_GETTIMEOFFSET
	select CPU_SA110
	select FIQ
	select HAVE_IDE
	select HAVE_PATA_PLATFORM
	select ISA_DMA_API
	select NEED_MACH_IO_H
	select NEED_MACH_MEMORY_H
	select NO_IOPORT
	select VIRT_TO_BUS
	help
	  On the Acorn Risc-PC, Linux can support the internal IDE disk and
	  CD-ROM interface, serial and parallel port, and the floppy drive.

config ARCH_SA1100
	bool "SA1100-based"
	select ARCH_HAS_CPUFREQ
	select ARCH_MTD_XIP
	select ARCH_REQUIRE_GPIOLIB
	select ARCH_SPARSEMEM_ENABLE
	select CLKDEV_LOOKUP
	select CLKSRC_MMIO
	select CPU_FREQ
	select CPU_SA1100
	select GENERIC_CLOCKEVENTS
	select HAVE_IDE
	select ISA
	select NEED_MACH_MEMORY_H
	select SPARSE_IRQ
	help
	  Support for StrongARM 11x0 based boards.

config ARCH_S3C24XX
	bool "Samsung S3C24XX SoCs"
	select ARCH_HAS_CPUFREQ
	select ARCH_REQUIRE_GPIOLIB
	select ATAGS
	select CLKDEV_LOOKUP
	select CLKSRC_SAMSUNG_PWM
	select GENERIC_CLOCKEVENTS
	select GPIO_SAMSUNG
	select HAVE_S3C2410_I2C if I2C
	select HAVE_S3C2410_WATCHDOG if WATCHDOG
	select HAVE_S3C_RTC if RTC_CLASS
	select MULTI_IRQ_HANDLER
	select NEED_MACH_IO_H
	select SAMSUNG_ATAGS
	help
	  Samsung S3C2410, S3C2412, S3C2413, S3C2416, S3C2440, S3C2442, S3C2443
	  and S3C2450 SoCs based systems, such as the Simtec Electronics BAST
	  (<http://www.simtec.co.uk/products/EB110ITX/>), the IPAQ 1940 or the
	  Samsung SMDK2410 development board (and derivatives).

config ARCH_S3C64XX
	bool "Samsung S3C64XX"
	select ARCH_HAS_CPUFREQ
	select ARCH_REQUIRE_GPIOLIB
	select ARM_AMBA
	select ARM_VIC
	select ATAGS
	select CLKDEV_LOOKUP
	select CLKSRC_SAMSUNG_PWM
	select COMMON_CLK
	select CPU_V6K
	select GENERIC_CLOCKEVENTS
	select GPIO_SAMSUNG
	select HAVE_S3C2410_I2C if I2C
	select HAVE_S3C2410_WATCHDOG if WATCHDOG
	select HAVE_TCM
	select NO_IOPORT
	select PLAT_SAMSUNG
	select PM_GENERIC_DOMAINS if PM
	select S3C_DEV_NAND
	select S3C_GPIO_TRACK
	select SAMSUNG_ATAGS
	select SAMSUNG_WAKEMASK
	select SAMSUNG_WDT_RESET
	help
	  Samsung S3C64XX series based systems

config ARCH_S5P64X0
	bool "Samsung S5P6440 S5P6450"
	select ATAGS
	select CLKDEV_LOOKUP
	select CLKSRC_SAMSUNG_PWM
	select CPU_V6
	select GENERIC_CLOCKEVENTS
	select GPIO_SAMSUNG
	select HAVE_S3C2410_I2C if I2C
	select HAVE_S3C2410_WATCHDOG if WATCHDOG
	select HAVE_S3C_RTC if RTC_CLASS
	select NEED_MACH_GPIO_H
	select SAMSUNG_ATAGS
	select SAMSUNG_WDT_RESET
	help
	  Samsung S5P64X0 CPU based systems, such as the Samsung SMDK6440,
	  SMDK6450.

config ARCH_S5PC100
	bool "Samsung S5PC100"
	select ARCH_REQUIRE_GPIOLIB
	select ATAGS
	select CLKDEV_LOOKUP
	select CLKSRC_SAMSUNG_PWM
	select CPU_V7
	select GENERIC_CLOCKEVENTS
	select GPIO_SAMSUNG
	select HAVE_S3C2410_I2C if I2C
	select HAVE_S3C2410_WATCHDOG if WATCHDOG
	select HAVE_S3C_RTC if RTC_CLASS
	select NEED_MACH_GPIO_H
	select SAMSUNG_ATAGS
	select SAMSUNG_WDT_RESET
	help
	  Samsung S5PC100 series based systems

config ARCH_S5PV210
	bool "Samsung S5PV210/S5PC110"
	select ARCH_HAS_CPUFREQ
	select ARCH_HAS_HOLES_MEMORYMODEL
	select ARCH_SPARSEMEM_ENABLE
	select ATAGS
	select CLKDEV_LOOKUP
	select CLKSRC_SAMSUNG_PWM
	select CPU_V7
	select GENERIC_CLOCKEVENTS
	select GPIO_SAMSUNG
	select HAVE_S3C2410_I2C if I2C
	select HAVE_S3C2410_WATCHDOG if WATCHDOG
	select HAVE_S3C_RTC if RTC_CLASS
	select NEED_MACH_GPIO_H
	select NEED_MACH_MEMORY_H
	select SAMSUNG_ATAGS
	help
	  Samsung S5PV210/S5PC110 series based systems

config ARCH_EXYNOS
	bool "Samsung EXYNOS"
	select ARCH_HAS_CPUFREQ
	select ARCH_HAS_HOLES_MEMORYMODEL
	select ARCH_REQUIRE_GPIOLIB
	select ARCH_SPARSEMEM_ENABLE
	select ARM_GIC
	select COMMON_CLK
	select CPU_V7
	select GENERIC_CLOCKEVENTS
	select HAVE_S3C2410_I2C if I2C
	select HAVE_S3C2410_WATCHDOG if WATCHDOG
	select HAVE_S3C_RTC if RTC_CLASS
	select NEED_MACH_MEMORY_H
	select SPARSE_IRQ
	select USE_OF
	help
	  Support for SAMSUNG's EXYNOS SoCs (EXYNOS4/5)

config ARCH_DAVINCI
	bool "TI DaVinci"
	select ARCH_HAS_HOLES_MEMORYMODEL
	select ARCH_REQUIRE_GPIOLIB
	select CLKDEV_LOOKUP
	select GENERIC_ALLOCATOR
	select GENERIC_CLOCKEVENTS
	select GENERIC_IRQ_CHIP
	select HAVE_IDE
	select TI_PRIV_EDMA
	select USE_OF
	select ZONE_DMA
	help
	  Support for TI's DaVinci platform.

config ARCH_OMAP1
	bool "TI OMAP1"
	depends on MMU
	select ARCH_HAS_CPUFREQ
	select ARCH_HAS_HOLES_MEMORYMODEL
	select ARCH_OMAP
	select ARCH_REQUIRE_GPIOLIB
	select CLKDEV_LOOKUP
	select CLKSRC_MMIO
	select GENERIC_CLOCKEVENTS
	select GENERIC_IRQ_CHIP
	select HAVE_IDE
	select IRQ_DOMAIN
	select NEED_MACH_IO_H if PCCARD
	select NEED_MACH_MEMORY_H
	help
	  Support for older TI OMAP1 (omap7xx, omap15xx or omap16xx)

endchoice

menu "Multiple platform selection"
	depends on ARCH_MULTIPLATFORM

comment "CPU Core family selection"

config ARCH_MULTI_V4
	bool "ARMv4 based platforms (FA526)"
	depends on !ARCH_MULTI_V6_V7
	select ARCH_MULTI_V4_V5
	select CPU_FA526

config ARCH_MULTI_V4T
	bool "ARMv4T based platforms (ARM720T, ARM920T, ...)"
	depends on !ARCH_MULTI_V6_V7
	select ARCH_MULTI_V4_V5
	select CPU_ARM920T if !(CPU_ARM7TDMI || CPU_ARM720T || \
		CPU_ARM740T || CPU_ARM9TDMI || CPU_ARM922T || \
		CPU_ARM925T || CPU_ARM940T)

config ARCH_MULTI_V5
	bool "ARMv5 based platforms (ARM926T, XSCALE, PJ1, ...)"
	depends on !ARCH_MULTI_V6_V7
	select ARCH_MULTI_V4_V5
	select CPU_ARM926T if !(CPU_ARM946E || CPU_ARM1020 || \
		CPU_ARM1020E || CPU_ARM1022 || CPU_ARM1026 || \
		CPU_XSCALE || CPU_XSC3 || CPU_MOHAWK || CPU_FEROCEON)

config ARCH_MULTI_V4_V5
	bool

config ARCH_MULTI_V6
	bool "ARMv6 based platforms (ARM11)"
	select ARCH_MULTI_V6_V7
	select CPU_V6K

config ARCH_MULTI_V7
	bool "ARMv7 based platforms (Cortex-A, PJ4, Scorpion, Krait)"
	default y
	select ARCH_MULTI_V6_V7
	select CPU_V7
	select HAVE_SMP

config ARCH_MULTI_V6_V7
	bool
	select MIGHT_HAVE_CACHE_L2X0

config ARCH_MULTI_CPU_AUTO
	def_bool !(ARCH_MULTI_V4 || ARCH_MULTI_V4T || ARCH_MULTI_V6_V7)
	select ARCH_MULTI_V5

endmenu

config ARCH_VIRT
	bool "Dummy Virtual Machine" if ARCH_MULTI_V7
	select ARM_AMBA
	select ARM_GIC
	select ARM_PSCI
	select HAVE_ARM_ARCH_TIMER

#
# This is sorted alphabetically by mach-* pathname.  However, plat-*
# Kconfigs may be included either alphabetically (according to the
# plat- suffix) or along side the corresponding mach-* source.
#
source "arch/arm/mach-mvebu/Kconfig"

source "arch/arm/mach-at91/Kconfig"

source "arch/arm/mach-bcm/Kconfig"

source "arch/arm/mach-berlin/Kconfig"

source "arch/arm/mach-clps711x/Kconfig"

source "arch/arm/mach-cns3xxx/Kconfig"

source "arch/arm/mach-davinci/Kconfig"

source "arch/arm/mach-dove/Kconfig"

source "arch/arm/mach-ep93xx/Kconfig"

source "arch/arm/mach-footbridge/Kconfig"

source "arch/arm/mach-gemini/Kconfig"

source "arch/arm/mach-highbank/Kconfig"

source "arch/arm/mach-hisi/Kconfig"

source "arch/arm/mach-integrator/Kconfig"

source "arch/arm/mach-iop32x/Kconfig"

source "arch/arm/mach-iop33x/Kconfig"

source "arch/arm/mach-iop13xx/Kconfig"

source "arch/arm/mach-ixp4xx/Kconfig"

source "arch/arm/mach-keystone/Kconfig"

source "arch/arm/mach-kirkwood/Kconfig"

source "arch/arm/mach-ks8695/Kconfig"

source "arch/arm/mach-msm/Kconfig"

source "arch/arm/mach-moxart/Kconfig"

source "arch/arm/mach-mv78xx0/Kconfig"

source "arch/arm/mach-imx/Kconfig"

source "arch/arm/mach-mxs/Kconfig"

source "arch/arm/mach-netx/Kconfig"

source "arch/arm/mach-nomadik/Kconfig"

source "arch/arm/mach-nspire/Kconfig"

source "arch/arm/plat-omap/Kconfig"

source "arch/arm/mach-omap1/Kconfig"

source "arch/arm/mach-omap2/Kconfig"

source "arch/arm/mach-orion5x/Kconfig"

source "arch/arm/mach-picoxcell/Kconfig"

source "arch/arm/mach-pxa/Kconfig"
source "arch/arm/plat-pxa/Kconfig"

source "arch/arm/mach-mmp/Kconfig"

source "arch/arm/mach-qcom/Kconfig"

source "arch/arm/mach-realview/Kconfig"

source "arch/arm/mach-rockchip/Kconfig"

source "arch/arm/mach-sa1100/Kconfig"

source "arch/arm/plat-samsung/Kconfig"

source "arch/arm/mach-socfpga/Kconfig"

source "arch/arm/mach-spear/Kconfig"

source "arch/arm/mach-sti/Kconfig"

source "arch/arm/mach-s3c24xx/Kconfig"

source "arch/arm/mach-s3c64xx/Kconfig"

source "arch/arm/mach-s5p64x0/Kconfig"

source "arch/arm/mach-s5pc100/Kconfig"

source "arch/arm/mach-s5pv210/Kconfig"

source "arch/arm/mach-exynos/Kconfig"

source "arch/arm/mach-shmobile/Kconfig"

source "arch/arm/mach-sunxi/Kconfig"

source "arch/arm/mach-prima2/Kconfig"

source "arch/arm/mach-tegra/Kconfig"

source "arch/arm/mach-u300/Kconfig"

source "arch/arm/mach-ux500/Kconfig"

source "arch/arm/mach-versatile/Kconfig"

source "arch/arm/mach-vexpress/Kconfig"
source "arch/arm/plat-versatile/Kconfig"

source "arch/arm/mach-vt8500/Kconfig"

source "arch/arm/mach-w90x900/Kconfig"

source "arch/arm/mach-zynq/Kconfig"

# Definitions to make life easier
config ARCH_ACORN
	bool

config PLAT_IOP
	bool
	select GENERIC_CLOCKEVENTS

config PLAT_ORION
	bool
	select CLKSRC_MMIO
	select COMMON_CLK
	select GENERIC_IRQ_CHIP
	select IRQ_DOMAIN

config PLAT_ORION_LEGACY
	bool
	select PLAT_ORION

config PLAT_PXA
	bool

config PLAT_VERSATILE
	bool

config ARM_TIMER_SP804
	bool
	select CLKSRC_MMIO
	select CLKSRC_OF if OF

source "arch/arm/firmware/Kconfig"

source arch/arm/mm/Kconfig

config ARM_NR_BANKS
	int
	default 16 if ARCH_EP93XX
	default 8

config IWMMXT
	bool "Enable iWMMXt support" if !CPU_PJ4
	depends on CPU_XSCALE || CPU_XSC3 || CPU_MOHAWK || CPU_PJ4
	default y if PXA27x || PXA3xx || ARCH_MMP || CPU_PJ4
	help
	  Enable support for iWMMXt context switching at run time if
	  running on a CPU that supports it.

config MULTI_IRQ_HANDLER
	bool
	help
	  Allow each machine to specify it's own IRQ handler at run time.

if !MMU
source "arch/arm/Kconfig-nommu"
endif

config PJ4B_ERRATA_4742
	bool "PJ4B Errata 4742: IDLE Wake Up Commands can Cause the CPU Core to Cease Operation"
	depends on CPU_PJ4B && MACH_ARMADA_370
	default y
	help
	  When coming out of either a Wait for Interrupt (WFI) or a Wait for
	  Event (WFE) IDLE states, a specific timing sensitivity exists between
	  the retiring WFI/WFE instructions and the newly issued subsequent
	  instructions.  This sensitivity can result in a CPU hang scenario.
	  Workaround:
	  The software must insert either a Data Synchronization Barrier (DSB)
	  or Data Memory Barrier (DMB) command immediately after the WFI/WFE
	  instruction

config ARM_ERRATA_326103
	bool "ARM errata: FSR write bit incorrect on a SWP to read-only memory"
	depends on CPU_V6
	help
	  Executing a SWP instruction to read-only memory does not set bit 11
	  of the FSR on the ARM 1136 prior to r1p0. This causes the kernel to
	  treat the access as a read, preventing a COW from occurring and
	  causing the faulting task to livelock.

config ARM_ERRATA_411920
	bool "ARM errata: Invalidation of the Instruction Cache operation can fail"
	depends on CPU_V6 || CPU_V6K
	help
	  Invalidation of the Instruction Cache operation can
	  fail. This erratum is present in 1136 (before r1p4), 1156 and 1176.
	  It does not affect the MPCore. This option enables the ARM Ltd.
	  recommended workaround.

config ARM_ERRATA_430973
	bool "ARM errata: Stale prediction on replaced interworking branch"
	depends on CPU_V7
	help
	  This option enables the workaround for the 430973 Cortex-A8
	  (r1p0..r1p2) erratum. If a code sequence containing an ARM/Thumb
	  interworking branch is replaced with another code sequence at the
	  same virtual address, whether due to self-modifying code or virtual
	  to physical address re-mapping, Cortex-A8 does not recover from the
	  stale interworking branch prediction. This results in Cortex-A8
	  executing the new code sequence in the incorrect ARM or Thumb state.
	  The workaround enables the BTB/BTAC operations by setting ACTLR.IBE
	  and also flushes the branch target cache at every context switch.
	  Note that setting specific bits in the ACTLR register may not be
	  available in non-secure mode.

config ARM_ERRATA_458693
	bool "ARM errata: Processor deadlock when a false hazard is created"
	depends on CPU_V7
	depends on !ARCH_MULTIPLATFORM
	help
	  This option enables the workaround for the 458693 Cortex-A8 (r2p0)
	  erratum. For very specific sequences of memory operations, it is
	  possible for a hazard condition intended for a cache line to instead
	  be incorrectly associated with a different cache line. This false
	  hazard might then cause a processor deadlock. The workaround enables
	  the L1 caching of the NEON accesses and disables the PLD instruction
	  in the ACTLR register. Note that setting specific bits in the ACTLR
	  register may not be available in non-secure mode.

config ARM_ERRATA_460075
	bool "ARM errata: Data written to the L2 cache can be overwritten with stale data"
	depends on CPU_V7
	depends on !ARCH_MULTIPLATFORM
	help
	  This option enables the workaround for the 460075 Cortex-A8 (r2p0)
	  erratum. Any asynchronous access to the L2 cache may encounter a
	  situation in which recent store transactions to the L2 cache are lost
	  and overwritten with stale memory contents from external memory. The
	  workaround disables the write-allocate mode for the L2 cache via the
	  ACTLR register. Note that setting specific bits in the ACTLR register
	  may not be available in non-secure mode.

config ARM_ERRATA_742230
	bool "ARM errata: DMB operation may be faulty"
	depends on CPU_V7 && SMP
	depends on !ARCH_MULTIPLATFORM
	help
	  This option enables the workaround for the 742230 Cortex-A9
	  (r1p0..r2p2) erratum. Under rare circumstances, a DMB instruction
	  between two write operations may not ensure the correct visibility
	  ordering of the two writes. This workaround sets a specific bit in
	  the diagnostic register of the Cortex-A9 which causes the DMB
	  instruction to behave as a DSB, ensuring the correct behaviour of
	  the two writes.

config ARM_ERRATA_742231
	bool "ARM errata: Incorrect hazard handling in the SCU may lead to data corruption"
	depends on CPU_V7 && SMP
	depends on !ARCH_MULTIPLATFORM
	help
	  This option enables the workaround for the 742231 Cortex-A9
	  (r2p0..r2p2) erratum. Under certain conditions, specific to the
	  Cortex-A9 MPCore micro-architecture, two CPUs working in SMP mode,
	  accessing some data located in the same cache line, may get corrupted
	  data due to bad handling of the address hazard when the line gets
	  replaced from one of the CPUs at the same time as another CPU is
	  accessing it. This workaround sets specific bits in the diagnostic
	  register of the Cortex-A9 which reduces the linefill issuing
	  capabilities of the processor.

config PL310_ERRATA_588369
	bool "PL310 errata: Clean & Invalidate maintenance operations do not invalidate clean lines"
	depends on CACHE_L2X0
	help
	   The PL310 L2 cache controller implements three types of Clean &
	   Invalidate maintenance operations: by Physical Address
	   (offset 0x7F0), by Index/Way (0x7F8) and by Way (0x7FC).
	   They are architecturally defined to behave as the execution of a
	   clean operation followed immediately by an invalidate operation,
	   both performing to the same memory location. This functionality
	   is not correctly implemented in PL310 as clean lines are not
	   invalidated as a result of these operations.

config ARM_ERRATA_643719
	bool "ARM errata: LoUIS bit field in CLIDR register is incorrect"
	depends on CPU_V7 && SMP
	help
	  This option enables the workaround for the 643719 Cortex-A9 (prior to
	  r1p0) erratum. On affected cores the LoUIS bit field of the CLIDR
	  register returns zero when it should return one. The workaround
	  corrects this value, ensuring cache maintenance operations which use
	  it behave as intended and avoiding data corruption.

config ARM_ERRATA_720789
	bool "ARM errata: TLBIASIDIS and TLBIMVAIS operations can broadcast a faulty ASID"
	depends on CPU_V7
	help
	  This option enables the workaround for the 720789 Cortex-A9 (prior to
	  r2p0) erratum. A faulty ASID can be sent to the other CPUs for the
	  broadcasted CP15 TLB maintenance operations TLBIASIDIS and TLBIMVAIS.
	  As a consequence of this erratum, some TLB entries which should be
	  invalidated are not, resulting in an incoherency in the system page
	  tables. The workaround changes the TLB flushing routines to invalidate
	  entries regardless of the ASID.

config PL310_ERRATA_727915
	bool "PL310 errata: Background Clean & Invalidate by Way operation can cause data corruption"
	depends on CACHE_L2X0
	help
	  PL310 implements the Clean & Invalidate by Way L2 cache maintenance
	  operation (offset 0x7FC). This operation runs in background so that
	  PL310 can handle normal accesses while it is in progress. Under very
	  rare circumstances, due to this erratum, write data can be lost when
	  PL310 treats a cacheable write transaction during a Clean &
	  Invalidate by Way operation.

config ARM_ERRATA_743622
	bool "ARM errata: Faulty hazard checking in the Store Buffer may lead to data corruption"
	depends on CPU_V7
	depends on !ARCH_MULTIPLATFORM
	help
	  This option enables the workaround for the 743622 Cortex-A9
	  (r2p*) erratum. Under very rare conditions, a faulty
	  optimisation in the Cortex-A9 Store Buffer may lead to data
	  corruption. This workaround sets a specific bit in the diagnostic
	  register of the Cortex-A9 which disables the Store Buffer
	  optimisation, preventing the defect from occurring. This has no
	  visible impact on the overall performance or power consumption of the
	  processor.

config ARM_ERRATA_751472
	bool "ARM errata: Interrupted ICIALLUIS may prevent completion of broadcasted operation"
	depends on CPU_V7
	depends on !ARCH_MULTIPLATFORM
	help
	  This option enables the workaround for the 751472 Cortex-A9 (prior
	  to r3p0) erratum. An interrupted ICIALLUIS operation may prevent the
	  completion of a following broadcasted operation if the second
	  operation is received by a CPU before the ICIALLUIS has completed,
	  potentially leading to corrupted entries in the cache or TLB.

config PL310_ERRATA_753970
	bool "PL310 errata: cache sync operation may be faulty"
	depends on CACHE_PL310
	help
	  This option enables the workaround for the 753970 PL310 (r3p0) erratum.

	  Under some condition the effect of cache sync operation on
	  the store buffer still remains when the operation completes.
	  This means that the store buffer is always asked to drain and
	  this prevents it from merging any further writes. The workaround
	  is to replace the normal offset of cache sync operation (0x730)
	  by another offset targeting an unmapped PL310 register 0x740.
	  This has the same effect as the cache sync operation: store buffer
	  drain and waiting for all buffers empty.

config ARM_ERRATA_754322
	bool "ARM errata: possible faulty MMU translations following an ASID switch"
	depends on CPU_V7
	help
	  This option enables the workaround for the 754322 Cortex-A9 (r2p*,
	  r3p*) erratum. A speculative memory access may cause a page table walk
	  which starts prior to an ASID switch but completes afterwards. This
	  can populate the micro-TLB with a stale entry which may be hit with
	  the new ASID. This workaround places two dsb instructions in the mm
	  switching code so that no page table walks can cross the ASID switch.

config ARM_ERRATA_754327
	bool "ARM errata: no automatic Store Buffer drain"
	depends on CPU_V7 && SMP
	help
	  This option enables the workaround for the 754327 Cortex-A9 (prior to
	  r2p0) erratum. The Store Buffer does not have any automatic draining
	  mechanism and therefore a livelock may occur if an external agent
	  continuously polls a memory location waiting to observe an update.
	  This workaround defines cpu_relax() as smp_mb(), preventing correctly
	  written polling loops from denying visibility of updates to memory.

config ARM_ERRATA_364296
	bool "ARM errata: Possible cache data corruption with hit-under-miss enabled"
	depends on CPU_V6
	help
	  This options enables the workaround for the 364296 ARM1136
	  r0p2 erratum (possible cache data corruption with
	  hit-under-miss enabled). It sets the undocumented bit 31 in
	  the auxiliary control register and the FI bit in the control
	  register, thus disabling hit-under-miss without putting the
	  processor into full low interrupt latency mode. ARM11MPCore
	  is not affected.

config ARM_ERRATA_764369
	bool "ARM errata: Data cache line maintenance operation by MVA may not succeed"
	depends on CPU_V7 && SMP
	help
	  This option enables the workaround for erratum 764369
	  affecting Cortex-A9 MPCore with two or more processors (all
	  current revisions). Under certain timing circumstances, a data
	  cache line maintenance operation by MVA targeting an Inner
	  Shareable memory region may fail to proceed up to either the
	  Point of Coherency or to the Point of Unification of the
	  system. This workaround adds a DSB instruction before the
	  relevant cache maintenance functions and sets a specific bit
	  in the diagnostic control register of the SCU.

config PL310_ERRATA_769419
	bool "PL310 errata: no automatic Store Buffer drain"
	depends on CACHE_L2X0
	help
	  On revisions of the PL310 prior to r3p2, the Store Buffer does
	  not automatically drain. This can cause normal, non-cacheable
	  writes to be retained when the memory system is idle, leading
	  to suboptimal I/O performance for drivers using coherent DMA.
	  This option adds a write barrier to the cpu_idle loop so that,
	  on systems with an outer cache, the store buffer is drained
	  explicitly.

config ARM_ERRATA_775420
       bool "ARM errata: A data cache maintenance operation which aborts, might lead to deadlock"
       depends on CPU_V7
       help
	 This option enables the workaround for the 775420 Cortex-A9 (r2p2,
	 r2p6,r2p8,r2p10,r3p0) erratum. In case a date cache maintenance
	 operation aborts with MMU exception, it might cause the processor
	 to deadlock. This workaround puts DSB before executing ISB if
	 an abort may occur on cache maintenance.

config ARM_ERRATA_798181
	bool "ARM errata: TLBI/DSB failure on Cortex-A15"
	depends on CPU_V7 && SMP
	help
	  On Cortex-A15 (r0p0..r3p2) the TLBI*IS/DSB operations are not
	  adequately shooting down all use of the old entries. This
	  option enables the Linux kernel workaround for this erratum
	  which sends an IPI to the CPUs that are running the same ASID
	  as the one being invalidated.

config ARM_ERRATA_773022
	bool "ARM errata: incorrect instructions may be executed from loop buffer"
	depends on CPU_V7
	help
	  This option enables the workaround for the 773022 Cortex-A15
	  (up to r0p4) erratum. In certain rare sequences of code, the
	  loop buffer may deliver incorrect instructions. This
	  workaround disables the loop buffer to avoid the erratum.

endmenu

source "arch/arm/common/Kconfig"

menu "Bus support"

config ARM_AMBA
	bool

config ISA
	bool
	help
	  Find out whether you have ISA slots on your motherboard.  ISA is the
	  name of a bus system, i.e. the way the CPU talks to the other stuff
	  inside your box.  Other bus systems are PCI, EISA, MicroChannel
	  (MCA) or VESA.  ISA is an older system, now being displaced by PCI;
	  newer boards don't support it.  If you have ISA, say Y, otherwise N.

# Select ISA DMA controller support
config ISA_DMA
	bool
	select ISA_DMA_API

# Select ISA DMA interface
config ISA_DMA_API
	bool

config PCI
	bool "PCI support" if MIGHT_HAVE_PCI
	help
	  Find out whether you have a PCI motherboard. PCI is the name of a
	  bus system, i.e. the way the CPU talks to the other stuff inside
	  your box. Other bus systems are ISA, EISA, MicroChannel (MCA) or
	  VESA. If you have PCI, say Y, otherwise N.

config PCI_DOMAINS
	bool
	depends on PCI

config PCI_NANOENGINE
	bool "BSE nanoEngine PCI support"
	depends on SA1100_NANOENGINE
	help
	  Enable PCI on the BSE nanoEngine board.

config PCI_SYSCALL
	def_bool PCI

config PCI_HOST_ITE8152
	bool
	depends on PCI && MACH_ARMCORE
	default y
	select DMABOUNCE

source "drivers/pci/Kconfig"
source "drivers/pci/pcie/Kconfig"

source "drivers/pcmcia/Kconfig"

endmenu

menu "Kernel Features"

config HAVE_SMP
	bool
	help
	  This option should be selected by machines which have an SMP-
	  capable CPU.

	  The only effect of this option is to make the SMP-related
	  options available to the user for configuration.

config SMP
	bool "Symmetric Multi-Processing"
	depends on CPU_V6K || CPU_V7
	depends on GENERIC_CLOCKEVENTS
	depends on HAVE_SMP
	depends on MMU || ARM_MPU
	help
	  This enables support for systems with more than one CPU. If you have
	  a system with only one CPU, say N. If you have a system with more
	  than one CPU, say Y.

	  If you say N here, the kernel will run on uni- and multiprocessor
	  machines, but will use only one CPU of a multiprocessor machine. If
	  you say Y here, the kernel will run on many, but not all,
	  uniprocessor machines. On a uniprocessor machine, the kernel
	  will run faster if you say N here.

	  See also <file:Documentation/x86/i386/IO-APIC.txt>,
	  <file:Documentation/nmi_watchdog.txt> and the SMP-HOWTO available at
	  <http://tldp.org/HOWTO/SMP-HOWTO.html>.

	  If you don't know what to do here, say N.

config SMP_ON_UP
	bool "Allow booting SMP kernel on uniprocessor systems (EXPERIMENTAL)"
	depends on SMP && !XIP_KERNEL && MMU
	default y
	help
	  SMP kernels contain instructions which fail on non-SMP processors.
	  Enabling this option allows the kernel to modify itself to make
	  these instructions safe.  Disabling it allows about 1K of space
	  savings.

	  If you don't know what to do here, say Y.

config ARM_CPU_TOPOLOGY
	bool "Support cpu topology definition"
	depends on SMP && CPU_V7
	default y
	help
	  Support ARM cpu topology definition. The MPIDR register defines
	  affinity between processors which is then used to describe the cpu
	  topology of an ARM System.

config SCHED_MC
	bool "Multi-core scheduler support"
	depends on ARM_CPU_TOPOLOGY
	help
	  Multi-core scheduler support improves the CPU scheduler's decision
	  making when dealing with multi-core CPU chips at a cost of slightly
	  increased overhead in some places. If unsure say N here.

config SCHED_SMT
	bool "SMT scheduler support"
	depends on ARM_CPU_TOPOLOGY
	help
	  Improves the CPU scheduler's decision making when dealing with
	  MultiThreading at a cost of slightly increased overhead in some
	  places. If unsure say N here.

config HAVE_ARM_SCU
	bool
	help
	  This option enables support for the ARM system coherency unit

config HAVE_ARM_ARCH_TIMER
	bool "Architected timer support"
	depends on CPU_V7
	select ARM_ARCH_TIMER
	select GENERIC_CLOCKEVENTS
	help
	  This option enables support for the ARM architected timer

config HAVE_ARM_TWD
	bool
	depends on SMP
	select CLKSRC_OF if OF
	help
	  This options enables support for the ARM timer and watchdog unit

config MCPM
	bool "Multi-Cluster Power Management"
	depends on CPU_V7 && SMP
	help
	  This option provides the common power management infrastructure
	  for (multi-)cluster based systems, such as big.LITTLE based
	  systems.

config BIG_LITTLE
	bool "big.LITTLE support (Experimental)"
	depends on CPU_V7 && SMP
	select MCPM
	help
	  This option enables support selections for the big.LITTLE
	  system architecture.

config BL_SWITCHER
	bool "big.LITTLE switcher support"
	depends on BIG_LITTLE && MCPM && HOTPLUG_CPU
	select CPU_PM
	select ARM_CPU_SUSPEND
	help
	  The big.LITTLE "switcher" provides the core functionality to
	  transparently handle transition between a cluster of A15's
	  and a cluster of A7's in a big.LITTLE system.

config BL_SWITCHER_DUMMY_IF
	tristate "Simple big.LITTLE switcher user interface"
	depends on BL_SWITCHER && DEBUG_KERNEL
	help
	  This is a simple and dummy char dev interface to control
	  the big.LITTLE switcher core code.  It is meant for
	  debugging purposes only.

choice
	prompt "Memory split"
	depends on MMU
	default VMSPLIT_3G
	help
	  Select the desired split between kernel and user memory.

	  If you are not absolutely sure what you are doing, leave this
	  option alone!

	config VMSPLIT_3G
		bool "3G/1G user/kernel split"
	config VMSPLIT_2G
		bool "2G/2G user/kernel split"
	config VMSPLIT_1G
		bool "1G/3G user/kernel split"
endchoice

config PAGE_OFFSET
	hex
	default PHYS_OFFSET if !MMU
	default 0x40000000 if VMSPLIT_1G
	default 0x80000000 if VMSPLIT_2G
	default 0xC0000000

config NR_CPUS
	int "Maximum number of CPUs (2-32)"
	range 2 32
	depends on SMP
	default "4"

config HOTPLUG_CPU
	bool "Support for hot-pluggable CPUs"
	depends on SMP
	help
	  Say Y here to experiment with turning CPUs off and on.  CPUs
	  can be controlled through /sys/devices/system/cpu.

config ARM_PSCI
	bool "Support for the ARM Power State Coordination Interface (PSCI)"
	depends on CPU_V7
	help
	  Say Y here if you want Linux to communicate with system firmware
	  implementing the PSCI specification for CPU-centric power
	  management operations described in ARM document number ARM DEN
	  0022A ("Power State Coordination Interface System Software on
	  ARM processors").

# The GPIO number here must be sorted by descending number. In case of
# a multiplatform kernel, we just want the highest value required by the
# selected platforms.
config ARCH_NR_GPIO
	int
	default 1024 if ARCH_SHMOBILE || ARCH_TEGRA
	default 512 if ARCH_EXYNOS || ARCH_KEYSTONE || SOC_OMAP5 || SOC_DRA7XX || ARCH_S3C24XX || ARCH_S3C64XX
	default 392 if ARCH_U8500
	default 352 if ARCH_VT8500
	default 288 if ARCH_SUNXI
	default 264 if MACH_H4700
	default 0
	help
	  Maximum number of GPIOs in the system.

	  If unsure, leave the default value.

source kernel/Kconfig.preempt

config HZ_FIXED
	int
	default 200 if ARCH_EBSA110 || ARCH_S3C24XX || ARCH_S5P64X0 || \
		ARCH_S5PV210 || ARCH_EXYNOS4
	default AT91_TIMER_HZ if ARCH_AT91
	default SHMOBILE_TIMER_HZ if ARCH_SHMOBILE_LEGACY
	default 0

choice
	depends on HZ_FIXED = 0
	prompt "Timer frequency"

config HZ_100
	bool "100 Hz"

config HZ_200
	bool "200 Hz"

config HZ_250
	bool "250 Hz"

config HZ_300
	bool "300 Hz"

config HZ_500
	bool "500 Hz"

config HZ_1000
	bool "1000 Hz"

endchoice

config HZ
	int
	default HZ_FIXED if HZ_FIXED != 0
	default 100 if HZ_100
	default 200 if HZ_200
	default 250 if HZ_250
	default 300 if HZ_300
	default 500 if HZ_500
	default 1000

config SCHED_HRTICK
	def_bool HIGH_RES_TIMERS

config THUMB2_KERNEL
	bool "Compile the kernel in Thumb-2 mode" if !CPU_THUMBONLY
	depends on (CPU_V7 || CPU_V7M) && !CPU_V6 && !CPU_V6K
	default y if CPU_THUMBONLY
	select AEABI
	select ARM_ASM_UNIFIED
	select ARM_UNWIND
	help
	  By enabling this option, the kernel will be compiled in
	  Thumb-2 mode. A compiler/assembler that understand the unified
	  ARM-Thumb syntax is needed.

	  If unsure, say N.

config THUMB2_AVOID_R_ARM_THM_JUMP11
	bool "Work around buggy Thumb-2 short branch relocations in gas"
	depends on THUMB2_KERNEL && MODULES
	default y
	help
	  Various binutils versions can resolve Thumb-2 branches to
	  locally-defined, preemptible global symbols as short-range "b.n"
	  branch instructions.

	  This is a problem, because there's no guarantee the final
	  destination of the symbol, or any candidate locations for a
	  trampoline, are within range of the branch.  For this reason, the
	  kernel does not support fixing up the R_ARM_THM_JUMP11 (102)
	  relocation in modules at all, and it makes little sense to add
	  support.

	  The symptom is that the kernel fails with an "unsupported
	  relocation" error when loading some modules.

	  Until fixed tools are available, passing
	  -fno-optimize-sibling-calls to gcc should prevent gcc generating
	  code which hits this problem, at the cost of a bit of extra runtime
	  stack usage in some cases.

	  The problem is described in more detail at:
	      https://bugs.launchpad.net/binutils-linaro/+bug/725126

	  Only Thumb-2 kernels are affected.

	  Unless you are sure your tools don't have this problem, say Y.

config ARM_ASM_UNIFIED
	bool

config AEABI
	bool "Use the ARM EABI to compile the kernel"
	help
	  This option allows for the kernel to be compiled using the latest
	  ARM ABI (aka EABI).  This is only useful if you are using a user
	  space environment that is also compiled with EABI.

	  Since there are major incompatibilities between the legacy ABI and
	  EABI, especially with regard to structure member alignment, this
	  option also changes the kernel syscall calling convention to
	  disambiguate both ABIs and allow for backward compatibility support
	  (selected with CONFIG_OABI_COMPAT).

	  To use this you need GCC version 4.0.0 or later.

config OABI_COMPAT
	bool "Allow old ABI binaries to run with this kernel (EXPERIMENTAL)"
	depends on AEABI && !THUMB2_KERNEL
	help
	  This option preserves the old syscall interface along with the
	  new (ARM EABI) one. It also provides a compatibility layer to
	  intercept syscalls that have structure arguments which layout
	  in memory differs between the legacy ABI and the new ARM EABI
	  (only for non "thumb" binaries). This option adds a tiny
	  overhead to all syscalls and produces a slightly larger kernel.

	  The seccomp filter system will not be available when this is
	  selected, since there is no way yet to sensibly distinguish
	  between calling conventions during filtering.

	  If you know you'll be using only pure EABI user space then you
	  can say N here. If this option is not selected and you attempt
	  to execute a legacy ABI binary then the result will be
	  UNPREDICTABLE (in fact it can be predicted that it won't work
	  at all). If in doubt say N.

config ARCH_HAS_HOLES_MEMORYMODEL
	bool

config ARCH_SPARSEMEM_ENABLE
	bool

config ARCH_SPARSEMEM_DEFAULT
	def_bool ARCH_SPARSEMEM_ENABLE

config ARCH_SELECT_MEMORY_MODEL
	def_bool ARCH_SPARSEMEM_ENABLE

config HAVE_ARCH_PFN_VALID
	def_bool ARCH_HAS_HOLES_MEMORYMODEL || !SPARSEMEM

config HIGHMEM
	bool "High Memory Support"
	depends on MMU
	help
	  The address space of ARM processors is only 4 Gigabytes large
	  and it has to accommodate user address space, kernel address
	  space as well as some memory mapped IO. That means that, if you
	  have a large amount of physical memory and/or IO, not all of the
	  memory can be "permanently mapped" by the kernel. The physical
	  memory that is not permanently mapped is called "high memory".

	  Depending on the selected kernel/user memory split, minimum
	  vmalloc space and actual amount of RAM, you may not need this
	  option which should result in a slightly faster kernel.

	  If unsure, say n.

config HIGHPTE
	bool "Allocate 2nd-level pagetables from highmem"
	depends on HIGHMEM

config HW_PERF_EVENTS
	bool "Enable hardware performance counter support for perf events"
	depends on PERF_EVENTS
	default y
	help
	  Enable hardware performance counter support for perf events. If
	  disabled, perf events will use software events only.

config SYS_SUPPORTS_HUGETLBFS
       def_bool y
       depends on ARM_LPAE

config HAVE_ARCH_TRANSPARENT_HUGEPAGE
       def_bool y
       depends on ARM_LPAE

config ARCH_WANT_GENERAL_HUGETLB
	def_bool y

source "mm/Kconfig"

config FORCE_MAX_ZONEORDER
	int "Maximum zone order" if ARCH_SHMOBILE_LEGACY
	range 11 64 if ARCH_SHMOBILE_LEGACY
	default "12" if SOC_AM33XX
	default "9" if SA1111 || ARCH_EFM32
	default "11"
	help
	  The kernel memory allocator divides physically contiguous memory
	  blocks into "zones", where each zone is a power of two number of
	  pages.  This option selects the largest power of two that the kernel
	  keeps in the memory allocator.  If you need to allocate very large
	  blocks of physically contiguous memory, then you may need to
	  increase this value.

	  This config option is actually maximum order plus one. For example,
	  a value of 11 means that the largest free memory block is 2^10 pages.

config ALIGNMENT_TRAP
	bool
	depends on CPU_CP15_MMU
	default y if !ARCH_EBSA110
	select HAVE_PROC_CPU if PROC_FS
	help
	  ARM processors cannot fetch/store information which is not
	  naturally aligned on the bus, i.e., a 4 byte fetch must start at an
	  address divisible by 4. On 32-bit ARM processors, these non-aligned
	  fetch/store instructions will be emulated in software if you say
	  here, which has a severe performance impact. This is necessary for
	  correct operation of some network protocols. With an IP-only
	  configuration it is safe to say N, otherwise say Y.

config UACCESS_WITH_MEMCPY
	bool "Use kernel mem{cpy,set}() for {copy_to,clear}_user()"
	depends on MMU
	default y if CPU_FEROCEON
	help
	  Implement faster copy_to_user and clear_user methods for CPU
	  cores where a 8-word STM instruction give significantly higher
	  memory write throughput than a sequence of individual 32bit stores.

	  A possible side effect is a slight increase in scheduling latency
	  between threads sharing the same address space if they invoke
	  such copy operations with large buffers.

	  However, if the CPU data cache is using a write-allocate mode,
	  this option is unlikely to provide any performance gain.

config SECCOMP
	bool
	prompt "Enable seccomp to safely compute untrusted bytecode"
	---help---
	  This kernel feature is useful for number crunching applications
	  that may need to compute untrusted bytecode during their
	  execution. By using pipes or other transports made available to
	  the process as file descriptors supporting the read/write
	  syscalls, it's possible to isolate those applications in
	  their own address space using seccomp. Once seccomp is
	  enabled via prctl(PR_SET_SECCOMP), it cannot be disabled
	  and the task is only allowed to execute a few safe syscalls
	  defined by each seccomp mode.

config SWIOTLB
	def_bool y

config IOMMU_HELPER
	def_bool SWIOTLB

config XEN_DOM0
	def_bool y
	depends on XEN

config XEN
	bool "Xen guest support on ARM (EXPERIMENTAL)"
	depends on ARM && AEABI && OF
	depends on CPU_V7 && !CPU_V6
	depends on !GENERIC_ATOMIC64
	depends on MMU
	select ARM_PSCI
	select SWIOTLB_XEN
	select ARCH_DMA_ADDR_T_64BIT
	help
	  Say Y if you want to run Linux in a Virtual Machine on Xen on ARM.

endmenu

menu "Boot options"

config USE_OF
	bool "Flattened Device Tree support"
	select IRQ_DOMAIN
	select OF
	select OF_EARLY_FLATTREE
	select OF_RESERVED_MEM
	help
	  Include support for flattened device tree machine descriptions.

config ATAGS
	bool "Support for the traditional ATAGS boot data passing" if USE_OF
	default y
	help
	  This is the traditional way of passing data to the kernel at boot
	  time. If you are solely relying on the flattened device tree (or
	  the ARM_ATAG_DTB_COMPAT option) then you may unselect this option
	  to remove ATAGS support from your kernel binary.  If unsure,
	  leave this to y.

config DEPRECATED_PARAM_STRUCT
	bool "Provide old way to pass kernel parameters"
	depends on ATAGS
	help
	  This was deprecated in 2001 and announced to live on for 5 years.
	  Some old boot loaders still use this way.

# Compressed boot loader in ROM.  Yes, we really want to ask about
# TEXT and BSS so we preserve their values in the config files.
config ZBOOT_ROM_TEXT
	hex "Compressed ROM boot loader base address"
	default "0"
	help
	  The physical address at which the ROM-able zImage is to be
	  placed in the target.  Platforms which normally make use of
	  ROM-able zImage formats normally set this to a suitable
	  value in their defconfig file.

	  If ZBOOT_ROM is not enabled, this has no effect.

config ZBOOT_ROM_BSS
	hex "Compressed ROM boot loader BSS address"
	default "0"
	help
	  The base address of an area of read/write memory in the target
	  for the ROM-able zImage which must be available while the
	  decompressor is running. It must be large enough to hold the
	  entire decompressed kernel plus an additional 128 KiB.
	  Platforms which normally make use of ROM-able zImage formats
	  normally set this to a suitable value in their defconfig file.

	  If ZBOOT_ROM is not enabled, this has no effect.

config ZBOOT_ROM
	bool "Compressed boot loader in ROM/flash"
	depends on ZBOOT_ROM_TEXT != ZBOOT_ROM_BSS
	depends on !ARM_APPENDED_DTB && !XIP_KERNEL && !AUTO_ZRELADDR
	help
	  Say Y here if you intend to execute your compressed kernel image
	  (zImage) directly from ROM or flash.  If unsure, say N.

choice
	prompt "Include SD/MMC loader in zImage (EXPERIMENTAL)"
	depends on ZBOOT_ROM && ARCH_SH7372
	default ZBOOT_ROM_NONE
	help
	  Include experimental SD/MMC loading code in the ROM-able zImage.
	  With this enabled it is possible to write the ROM-able zImage
	  kernel image to an MMC or SD card and boot the kernel straight
	  from the reset vector. At reset the processor Mask ROM will load
	  the first part of the ROM-able zImage which in turn loads the
	  rest the kernel image to RAM.

config ZBOOT_ROM_NONE
	bool "No SD/MMC loader in zImage (EXPERIMENTAL)"
	help
	  Do not load image from SD or MMC

config ZBOOT_ROM_MMCIF
	bool "Include MMCIF loader in zImage (EXPERIMENTAL)"
	help
	  Load image from MMCIF hardware block.

config ZBOOT_ROM_SH_MOBILE_SDHI
	bool "Include SuperH Mobile SDHI loader in zImage (EXPERIMENTAL)"
	help
	  Load image from SDHI hardware block

endchoice

config ARM_APPENDED_DTB
	bool "Use appended device tree blob to zImage (EXPERIMENTAL)"
	depends on OF
	help
	  With this option, the boot code will look for a device tree binary
	  (DTB) appended to zImage
	  (e.g. cat zImage <filename>.dtb > zImage_w_dtb).

	  This is meant as a backward compatibility convenience for those
	  systems with a bootloader that can't be upgraded to accommodate
	  the documented boot protocol using a device tree.

	  Beware that there is very little in terms of protection against
	  this option being confused by leftover garbage in memory that might
	  look like a DTB header after a reboot if no actual DTB is appended
	  to zImage.  Do not leave this option active in a production kernel
	  if you don't intend to always append a DTB.  Proper passing of the
	  location into r2 of a bootloader provided DTB is always preferable
	  to this option.

config ARM_ATAG_DTB_COMPAT
	bool "Supplement the appended DTB with traditional ATAG information"
	depends on ARM_APPENDED_DTB
	help
	  Some old bootloaders can't be updated to a DTB capable one, yet
	  they provide ATAGs with memory configuration, the ramdisk address,
	  the kernel cmdline string, etc.  Such information is dynamically
	  provided by the bootloader and can't always be stored in a static
	  DTB.  To allow a device tree enabled kernel to be used with such
	  bootloaders, this option allows zImage to extract the information
	  from the ATAG list and store it at run time into the appended DTB.

choice
	prompt "Kernel command line type" if ARM_ATAG_DTB_COMPAT
	default ARM_ATAG_DTB_COMPAT_CMDLINE_FROM_BOOTLOADER

config ARM_ATAG_DTB_COMPAT_CMDLINE_FROM_BOOTLOADER
	bool "Use bootloader kernel arguments if available"
	help
	  Uses the command-line options passed by the boot loader instead of
	  the device tree bootargs property. If the boot loader doesn't provide
	  any, the device tree bootargs property will be used.

config ARM_ATAG_DTB_COMPAT_CMDLINE_EXTEND
	bool "Extend with bootloader kernel arguments"
	help
	  The command-line arguments provided by the boot loader will be
	  appended to the the device tree bootargs property.

endchoice

config CMDLINE
	string "Default kernel command string"
	default ""
	help
	  On some architectures (EBSA110 and CATS), there is currently no way
	  for the boot loader to pass arguments to the kernel. For these
	  architectures, you should supply some command-line options at build
	  time by entering them here. As a minimum, you should specify the
	  memory size and the root device (e.g., mem=64M root=/dev/nfs).

choice
	prompt "Kernel command line type" if CMDLINE != ""
	default CMDLINE_FROM_BOOTLOADER
	depends on ATAGS

config CMDLINE_FROM_BOOTLOADER
	bool "Use bootloader kernel arguments if available"
	help
	  Uses the command-line options passed by the boot loader. If
	  the boot loader doesn't provide any, the default kernel command
	  string provided in CMDLINE will be used.

config CMDLINE_EXTEND
	bool "Extend bootloader kernel arguments"
	help
	  The command-line arguments provided by the boot loader will be
	  appended to the default kernel command string.

config CMDLINE_FORCE
	bool "Always use the default kernel command string"
	help
	  Always use the default kernel command string, even if the boot
	  loader passes other arguments to the kernel.
	  This is useful if you cannot or don't want to change the
	  command-line options your boot loader passes to the kernel.
endchoice

config XIP_KERNEL
	bool "Kernel Execute-In-Place from ROM"
	depends on !ARM_LPAE && !ARCH_MULTIPLATFORM
	help
	  Execute-In-Place allows the kernel to run from non-volatile storage
	  directly addressable by the CPU, such as NOR flash. This saves RAM
	  space since the text section of the kernel is not loaded from flash
	  to RAM.  Read-write sections, such as the data section and stack,
	  are still copied to RAM.  The XIP kernel is not compressed since
	  it has to run directly from flash, so it will take more space to
	  store it.  The flash address used to link the kernel object files,
	  and for storing it, is configuration dependent. Therefore, if you
	  say Y here, you must know the proper physical address where to
	  store the kernel image depending on your own flash memory usage.

	  Also note that the make target becomes "make xipImage" rather than
	  "make zImage" or "make Image".  The final kernel binary to put in
	  ROM memory will be arch/arm/boot/xipImage.

	  If unsure, say N.

config XIP_PHYS_ADDR
	hex "XIP Kernel Physical Location"
	depends on XIP_KERNEL
	default "0x00080000"
	help
	  This is the physical address in your flash memory the kernel will
	  be linked for and stored to.  This address is dependent on your
	  own flash usage.

config KEXEC
	bool "Kexec system call (EXPERIMENTAL)"
	depends on (!SMP || PM_SLEEP_SMP)
	help
	  kexec is a system call that implements the ability to shutdown your
	  current kernel, and to start another kernel.  It is like a reboot
	  but it is independent of the system firmware.   And like a reboot
	  you can start any kernel with it, not just Linux.

	  It is an ongoing process to be certain the hardware in a machine
	  is properly shutdown, so do not be surprised if this code does not
	  initially work for you.

config ATAGS_PROC
	bool "Export atags in procfs"
	depends on ATAGS && KEXEC
	default y
	help
	  Should the atags used to boot the kernel be exported in an "atags"
	  file in procfs. Useful with kexec.

config CRASH_DUMP
	bool "Build kdump crash kernel (EXPERIMENTAL)"
	help
	  Generate crash dump after being started by kexec. This should
	  be normally only set in special crash dump kernels which are
	  loaded in the main kernel with kexec-tools into a specially
	  reserved region and then later executed after a crash by
	  kdump/kexec. The crash dump kernel must be compiled to a
	  memory address not used by the main kernel

	  For more details see Documentation/kdump/kdump.txt

config AUTO_ZRELADDR
	bool "Auto calculation of the decompressed kernel image address"
	help
	  ZRELADDR is the physical address where the decompressed kernel
	  image will be placed. If AUTO_ZRELADDR is selected, the address
	  will be determined at run-time by masking the current IP with
	  0xf8000000. This assumes the zImage being placed in the first 128MB
	  from start of memory.

endmenu

menu "CPU Power Management"

if ARCH_HAS_CPUFREQ
source "drivers/cpufreq/Kconfig"
endif

source "drivers/cpuidle/Kconfig"

endmenu

menu "Floating point emulation"

comment "At least one emulation must be selected"

config FPE_NWFPE
	bool "NWFPE math emulation"
	depends on (!AEABI || OABI_COMPAT) && !THUMB2_KERNEL
	---help---
	  Say Y to include the NWFPE floating point emulator in the kernel.
	  This is necessary to run most binaries. Linux does not currently
	  support floating point hardware so you need to say Y here even if
	  your machine has an FPA or floating point co-processor podule.

	  You may say N here if you are going to load the Acorn FPEmulator
	  early in the bootup.

config FPE_NWFPE_XP
	bool "Support extended precision"
	depends on FPE_NWFPE
	help
	  Say Y to include 80-bit support in the kernel floating-point
	  emulator.  Otherwise, only 32 and 64-bit support is compiled in.
	  Note that gcc does not generate 80-bit operations by default,
	  so in most cases this option only enlarges the size of the
	  floating point emulator without any good reason.

	  You almost surely want to say N here.

config FPE_FASTFPE
	bool "FastFPE math emulation (EXPERIMENTAL)"
	depends on (!AEABI || OABI_COMPAT) && !CPU_32v3
	---help---
	  Say Y here to include the FAST floating point emulator in the kernel.
	  This is an experimental much faster emulator which now also has full
	  precision for the mantissa.  It does not support any exceptions.
	  It is very simple, and approximately 3-6 times faster than NWFPE.

	  It should be sufficient for most programs.  It may be not suitable
	  for scientific calculations, but you have to check this for yourself.
	  If you do not feel you need a faster FP emulation you should better
	  choose NWFPE.

config VFP
	bool "VFP-format floating point maths"
	depends on CPU_V6 || CPU_V6K || CPU_ARM926T || CPU_V7 || CPU_FEROCEON
	help
	  Say Y to include VFP support code in the kernel. This is needed
	  if your hardware includes a VFP unit.

	  Please see <file:Documentation/arm/VFP/release-notes.txt> for
	  release notes and additional status information.

	  Say N if your target does not have VFP hardware.

config VFPv3
	bool
	depends on VFP
	default y if CPU_V7

config NEON
	bool "Advanced SIMD (NEON) Extension support"
	depends on VFPv3 && CPU_V7
	help
	  Say Y to include support code for NEON, the ARMv7 Advanced SIMD
	  Extension.

config KERNEL_MODE_NEON
	bool "Support for NEON in kernel mode"
	depends on NEON && AEABI
	help
	  Say Y to include support for NEON in kernel mode.

endmenu

menu "Userspace binary formats"

source "fs/Kconfig.binfmt"

config ARTHUR
	tristate "RISC OS personality"
	depends on !AEABI
	help
	  Say Y here to include the kernel code necessary if you want to run
	  Acorn RISC OS/Arthur binaries under Linux. This code is still very
	  experimental; if this sounds frightening, say N and sleep in peace.
	  You can also say M here to compile this support as a module (which
	  will be called arthur).

endmenu

menu "Power management options"

source "kernel/power/Kconfig"

config ARCH_SUSPEND_POSSIBLE
	depends on !ARCH_S5PC100
	depends on CPU_ARM920T || CPU_ARM926T || CPU_FEROCEON || CPU_SA1100 || \
		CPU_V6 || CPU_V6K || CPU_V7 || CPU_V7M || CPU_XSC3 || CPU_XSCALE || CPU_MOHAWK
	def_bool y

config ARM_CPU_SUSPEND
	def_bool PM_SLEEP

endmenu

source "net/Kconfig"

source "drivers/Kconfig"

source "fs/Kconfig"

source "arch/arm/Kconfig.debug"

source "security/Kconfig"

source "crypto/Kconfig"

source "lib/Kconfig"

source "arch/arm/kvm/Kconfig"<|MERGE_RESOLUTION|>--- conflicted
+++ resolved
@@ -310,10 +310,7 @@
 	bool "Allow multiple platforms to be selected"
 	depends on MMU
 	select ARCH_WANT_OPTIONAL_GPIOLIB
-<<<<<<< HEAD
-=======
 	select ARM_HAS_SG_CHAIN
->>>>>>> 9233087d
 	select ARM_PATCH_PHYS_VIRT
 	select AUTO_ZRELADDR
 	select COMMON_CLK
