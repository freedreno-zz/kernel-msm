#
# KVM configuration
#

source "virt/kvm/Kconfig"

menuconfig VIRTUALIZATION
	bool "Virtualization"
	---help---
	  Say Y here to get to see options for using your Linux host to run
	  other operating systems inside virtual machines (guests).
	  This option alone does not add any kernel code.

	  If you say N, all options in this submenu will be skipped and
	  disabled.

if VIRTUALIZATION

config KVM
	bool "Kernel-based Virtual Machine (KVM) support"
	depends on OF
	select MMU_NOTIFIER
	select PREEMPT_NOTIFIERS
	select ANON_INODES
	select HAVE_KVM_CPU_RELAX_INTERCEPT
	select HAVE_KVM_ARCH_TLB_FLUSH_ALL
	select KVM_MMIO
	select KVM_ARM_HOST
<<<<<<< HEAD
	select KVM_ARM_VGIC
	select KVM_ARM_TIMER
=======
>>>>>>> 007760cf
	select KVM_GENERIC_DIRTYLOG_READ_PROTECT
	select SRCU
	select HAVE_KVM_EVENTFD
	select HAVE_KVM_IRQFD
	---help---
	  Support hosting virtualized guest machines.

	  If unsure, say N.

config KVM_ARM_HOST
	bool
	---help---
	  Provides host support for ARM processors.

config KVM_ARM_MAX_VCPUS
	int "Number maximum supported virtual CPUs per VM"
	depends on KVM_ARM_HOST
	default 4
	help
	  Static number of max supported virtual CPUs per VM.

	  If you choose a high number, the vcpu structures will be quite
	  large, so only choose a reasonable number that you expect to
	  actually use.

endif # VIRTUALIZATION<|MERGE_RESOLUTION|>--- conflicted
+++ resolved
@@ -26,11 +26,6 @@
 	select HAVE_KVM_ARCH_TLB_FLUSH_ALL
 	select KVM_MMIO
 	select KVM_ARM_HOST
-<<<<<<< HEAD
-	select KVM_ARM_VGIC
-	select KVM_ARM_TIMER
-=======
->>>>>>> 007760cf
 	select KVM_GENERIC_DIRTYLOG_READ_PROTECT
 	select SRCU
 	select HAVE_KVM_EVENTFD
