/*
 *  linux/fs/file.c
 *
 *  Copyright (C) 1998-1999, Stephen Tweedie and Bill Hawes
 *
 *  Manage the dynamic fd arrays in the process files_struct.
 */

#include <linux/syscalls.h>
#include <linux/export.h>
#include <linux/fs.h>
#include <linux/mm.h>
#include <linux/mmzone.h>
#include <linux/time.h>
#include <linux/sched.h>
#include <linux/slab.h>
#include <linux/vmalloc.h>
#include <linux/file.h>
#include <linux/fdtable.h>
#include <linux/bitops.h>
#include <linux/interrupt.h>
#include <linux/spinlock.h>
#include <linux/rcupdate.h>
#include <linux/workqueue.h>

int sysctl_nr_open __read_mostly = 1024*1024;
int sysctl_nr_open_min = BITS_PER_LONG;
/* our max() is unusable in constant expressions ;-/ */
#define __const_max(x, y) ((x) < (y) ? (x) : (y))
int sysctl_nr_open_max = __const_max(INT_MAX, ~(size_t)0/sizeof(void *)) &
			 -BITS_PER_LONG;

static void *alloc_fdmem(size_t size)
{
	/*
	 * Very large allocations can stress page reclaim, so fall back to
	 * vmalloc() if the allocation size will be considered "large" by the VM.
	 */
	if (size <= (PAGE_SIZE << PAGE_ALLOC_COSTLY_ORDER)) {
		void *data = kmalloc(size, GFP_KERNEL|__GFP_NOWARN|__GFP_NORETRY);
		if (data != NULL)
			return data;
	}
	return vmalloc(size);
}

static void __free_fdtable(struct fdtable *fdt)
{
	kvfree(fdt->fd);
	kvfree(fdt->open_fds);
	kfree(fdt);
}

static void free_fdtable_rcu(struct rcu_head *rcu)
{
	__free_fdtable(container_of(rcu, struct fdtable, rcu));
}

/*
 * Expand the fdset in the files_struct.  Called with the files spinlock
 * held for write.
 */
static void copy_fdtable(struct fdtable *nfdt, struct fdtable *ofdt)
{
	unsigned int cpy, set;

	BUG_ON(nfdt->max_fds < ofdt->max_fds);

	cpy = ofdt->max_fds * sizeof(struct file *);
	set = (nfdt->max_fds - ofdt->max_fds) * sizeof(struct file *);
	memcpy(nfdt->fd, ofdt->fd, cpy);
	memset((char *)(nfdt->fd) + cpy, 0, set);

	cpy = ofdt->max_fds / BITS_PER_BYTE;
	set = (nfdt->max_fds - ofdt->max_fds) / BITS_PER_BYTE;
	memcpy(nfdt->open_fds, ofdt->open_fds, cpy);
	memset((char *)(nfdt->open_fds) + cpy, 0, set);
	memcpy(nfdt->close_on_exec, ofdt->close_on_exec, cpy);
	memset((char *)(nfdt->close_on_exec) + cpy, 0, set);
}

static struct fdtable * alloc_fdtable(unsigned int nr)
{
	struct fdtable *fdt;
	void *data;

	/*
	 * Figure out how many fds we actually want to support in this fdtable.
	 * Allocation steps are keyed to the size of the fdarray, since it
	 * grows far faster than any of the other dynamic data. We try to fit
	 * the fdarray into comfortable page-tuned chunks: starting at 1024B
	 * and growing in powers of two from there on.
	 */
	nr /= (1024 / sizeof(struct file *));
	nr = roundup_pow_of_two(nr + 1);
	nr *= (1024 / sizeof(struct file *));
	/*
	 * Note that this can drive nr *below* what we had passed if sysctl_nr_open
	 * had been set lower between the check in expand_files() and here.  Deal
	 * with that in caller, it's cheaper that way.
	 *
	 * We make sure that nr remains a multiple of BITS_PER_LONG - otherwise
	 * bitmaps handling below becomes unpleasant, to put it mildly...
	 */
	if (unlikely(nr > sysctl_nr_open))
		nr = ((sysctl_nr_open - 1) | (BITS_PER_LONG - 1)) + 1;

	fdt = kmalloc(sizeof(struct fdtable), GFP_KERNEL);
	if (!fdt)
		goto out;
	fdt->max_fds = nr;
	data = alloc_fdmem(nr * sizeof(struct file *));
	if (!data)
		goto out_fdt;
	fdt->fd = data;

	data = alloc_fdmem(max_t(size_t,
				 2 * nr / BITS_PER_BYTE, L1_CACHE_BYTES));
	if (!data)
		goto out_arr;
	fdt->open_fds = data;
	data += nr / BITS_PER_BYTE;
	fdt->close_on_exec = data;

	return fdt;

out_arr:
	kvfree(fdt->fd);
out_fdt:
	kfree(fdt);
out:
	return NULL;
}

/*
 * Expand the file descriptor table.
 * This function will allocate a new fdtable and both fd array and fdset, of
 * the given size.
 * Return <0 error code on error; 1 on successful completion.
 * The files->file_lock should be held on entry, and will be held on exit.
 */
static int expand_fdtable(struct files_struct *files, int nr)
	__releases(files->file_lock)
	__acquires(files->file_lock)
{
	struct fdtable *new_fdt, *cur_fdt;

	spin_unlock(&files->file_lock);
	new_fdt = alloc_fdtable(nr);

	/* make sure all __fd_install() have seen resize_in_progress
	 * or have finished their rcu_read_lock_sched() section.
	 */
	if (atomic_read(&files->count) > 1)
		synchronize_sched();

	spin_lock(&files->file_lock);
	if (!new_fdt)
		return -ENOMEM;
	/*
	 * extremely unlikely race - sysctl_nr_open decreased between the check in
	 * caller and alloc_fdtable().  Cheaper to catch it here...
	 */
	if (unlikely(new_fdt->max_fds <= nr)) {
		__free_fdtable(new_fdt);
		return -EMFILE;
	}
	cur_fdt = files_fdtable(files);
	BUG_ON(nr < cur_fdt->max_fds);
	copy_fdtable(new_fdt, cur_fdt);
	rcu_assign_pointer(files->fdt, new_fdt);
	if (cur_fdt != &files->fdtab)
		call_rcu(&cur_fdt->rcu, free_fdtable_rcu);
	/* coupled with smp_rmb() in __fd_install() */
	smp_wmb();
	return 1;
}

/*
 * Expand files.
 * This function will expand the file structures, if the requested size exceeds
 * the current capacity and there is room for expansion.
 * Return <0 error code on error; 0 when nothing done; 1 when files were
 * expanded and execution may have blocked.
 * The files->file_lock should be held on entry, and will be held on exit.
 */
static int expand_files(struct files_struct *files, int nr)
	__releases(files->file_lock)
	__acquires(files->file_lock)
{
	struct fdtable *fdt;
	int expanded = 0;

repeat:
	fdt = files_fdtable(files);

	/* Do we need to expand? */
	if (nr < fdt->max_fds)
		return expanded;

	/* Can we expand? */
	if (nr >= sysctl_nr_open)
		return -EMFILE;

	if (unlikely(files->resize_in_progress)) {
		spin_unlock(&files->file_lock);
		expanded = 1;
		wait_event(files->resize_wait, !files->resize_in_progress);
		spin_lock(&files->file_lock);
		goto repeat;
	}

	/* All good, so we try */
	files->resize_in_progress = true;
	expanded = expand_fdtable(files, nr);
	files->resize_in_progress = false;

	wake_up_all(&files->resize_wait);
	return expanded;
}

static inline void __set_close_on_exec(int fd, struct fdtable *fdt)
{
	__set_bit(fd, fdt->close_on_exec);
}

static inline void __clear_close_on_exec(int fd, struct fdtable *fdt)
{
	__clear_bit(fd, fdt->close_on_exec);
}

static inline void __set_open_fd(int fd, struct fdtable *fdt)
{
	__set_bit(fd, fdt->open_fds);
}

static inline void __clear_open_fd(int fd, struct fdtable *fdt)
{
	__clear_bit(fd, fdt->open_fds);
}

static int count_open_files(struct fdtable *fdt)
{
	int size = fdt->max_fds;
	int i;

	/* Find the last open fd */
	for (i = size / BITS_PER_LONG; i > 0; ) {
		if (fdt->open_fds[--i])
			break;
	}
	i = (i + 1) * BITS_PER_LONG;
	return i;
}

/*
 * Allocate a new files structure and copy contents from the
 * passed in files structure.
 * errorp will be valid only when the returned files_struct is NULL.
 */
struct files_struct *dup_fd(struct files_struct *oldf, int *errorp)
{
	struct files_struct *newf;
	struct file **old_fds, **new_fds;
	int open_files, size, i;
	struct fdtable *old_fdt, *new_fdt;

	*errorp = -ENOMEM;
	newf = kmem_cache_alloc(files_cachep, GFP_KERNEL);
	if (!newf)
		goto out;

	atomic_set(&newf->count, 1);

	spin_lock_init(&newf->file_lock);
	newf->resize_in_progress = false;
	init_waitqueue_head(&newf->resize_wait);
	newf->next_fd = 0;
	new_fdt = &newf->fdtab;
	new_fdt->max_fds = NR_OPEN_DEFAULT;
	new_fdt->close_on_exec = newf->close_on_exec_init;
	new_fdt->open_fds = newf->open_fds_init;
	new_fdt->fd = &newf->fd_array[0];

	spin_lock(&oldf->file_lock);
	old_fdt = files_fdtable(oldf);
	open_files = count_open_files(old_fdt);

	/*
	 * Check whether we need to allocate a larger fd array and fd set.
	 */
	while (unlikely(open_files > new_fdt->max_fds)) {
		spin_unlock(&oldf->file_lock);

		if (new_fdt != &newf->fdtab)
			__free_fdtable(new_fdt);

		new_fdt = alloc_fdtable(open_files - 1);
		if (!new_fdt) {
			*errorp = -ENOMEM;
			goto out_release;
		}

		/* beyond sysctl_nr_open; nothing to do */
		if (unlikely(new_fdt->max_fds < open_files)) {
			__free_fdtable(new_fdt);
			*errorp = -EMFILE;
			goto out_release;
		}

		/*
		 * Reacquire the oldf lock and a pointer to its fd table
		 * who knows it may have a new bigger fd table. We need
		 * the latest pointer.
		 */
		spin_lock(&oldf->file_lock);
		old_fdt = files_fdtable(oldf);
		open_files = count_open_files(old_fdt);
	}

	old_fds = old_fdt->fd;
	new_fds = new_fdt->fd;

	memcpy(new_fdt->open_fds, old_fdt->open_fds, open_files / 8);
	memcpy(new_fdt->close_on_exec, old_fdt->close_on_exec, open_files / 8);

	for (i = open_files; i != 0; i--) {
		struct file *f = *old_fds++;
		if (f) {
			get_file(f);
		} else {
			/*
			 * The fd may be claimed in the fd bitmap but not yet
			 * instantiated in the files array if a sibling thread
			 * is partway through open().  So make sure that this
			 * fd is available to the new process.
			 */
			__clear_open_fd(open_files - i, new_fdt);
		}
		rcu_assign_pointer(*new_fds++, f);
	}
	spin_unlock(&oldf->file_lock);

	/* compute the remainder to be cleared */
	size = (new_fdt->max_fds - open_files) * sizeof(struct file *);

	/* This is long word aligned thus could use a optimized version */
	memset(new_fds, 0, size);

	if (new_fdt->max_fds > open_files) {
		int left = (new_fdt->max_fds - open_files) / 8;
		int start = open_files / BITS_PER_LONG;

		memset(&new_fdt->open_fds[start], 0, left);
		memset(&new_fdt->close_on_exec[start], 0, left);
	}

	rcu_assign_pointer(newf->fdt, new_fdt);

	return newf;

out_release:
	kmem_cache_free(files_cachep, newf);
out:
	return NULL;
}

static struct fdtable *close_files(struct files_struct * files)
{
	/*
	 * It is safe to dereference the fd table without RCU or
	 * ->file_lock because this is the last reference to the
	 * files structure.
	 */
	struct fdtable *fdt = rcu_dereference_raw(files->fdt);
	int i, j = 0;

	for (;;) {
		unsigned long set;
		i = j * BITS_PER_LONG;
		if (i >= fdt->max_fds)
			break;
		set = fdt->open_fds[j++];
		while (set) {
			if (set & 1) {
				struct file * file = xchg(&fdt->fd[i], NULL);
				if (file) {
					filp_close(file, files);
					cond_resched_rcu_qs();
				}
			}
			i++;
			set >>= 1;
		}
	}

	return fdt;
}

struct files_struct *get_files_struct(struct task_struct *task)
{
	struct files_struct *files;

	task_lock(task);
	files = task->files;
	if (files)
		atomic_inc(&files->count);
	task_unlock(task);

	return files;
}

void put_files_struct(struct files_struct *files)
{
	if (atomic_dec_and_test(&files->count)) {
		struct fdtable *fdt = close_files(files);

		/* free the arrays if they are not embedded */
		if (fdt != &files->fdtab)
			__free_fdtable(fdt);
		kmem_cache_free(files_cachep, files);
	}
}

void reset_files_struct(struct files_struct *files)
{
	struct task_struct *tsk = current;
	struct files_struct *old;

	old = tsk->files;
	task_lock(tsk);
	tsk->files = files;
	task_unlock(tsk);
	put_files_struct(old);
}

void exit_files(struct task_struct *tsk)
{
	struct files_struct * files = tsk->files;

	if (files) {
		task_lock(tsk);
		tsk->files = NULL;
		task_unlock(tsk);
		put_files_struct(files);
	}
}

struct files_struct init_files = {
	.count		= ATOMIC_INIT(1),
	.fdt		= &init_files.fdtab,
	.fdtab		= {
		.max_fds	= NR_OPEN_DEFAULT,
		.fd		= &init_files.fd_array[0],
		.close_on_exec	= init_files.close_on_exec_init,
		.open_fds	= init_files.open_fds_init,
	},
	.file_lock	= __SPIN_LOCK_UNLOCKED(init_files.file_lock),
};

/*
 * allocate a file descriptor, mark it busy.
 */
int __alloc_fd(struct files_struct *files,
	       unsigned start, unsigned end, unsigned flags)
{
	unsigned int fd;
	int error;
	struct fdtable *fdt;

	spin_lock(&files->file_lock);
repeat:
	fdt = files_fdtable(files);
	fd = start;
	if (fd < files->next_fd)
		fd = files->next_fd;

	if (fd < fdt->max_fds)
		fd = find_next_zero_bit(fdt->open_fds, fdt->max_fds, fd);

	/*
	 * N.B. For clone tasks sharing a files structure, this test
	 * will limit the total number of files that can be opened.
	 */
	error = -EMFILE;
	if (fd >= end)
		goto out;

	error = expand_files(files, fd);
	if (error < 0)
		goto out;

	/*
	 * If we needed to expand the fs array we
	 * might have blocked - try again.
	 */
	if (error)
		goto repeat;

	if (start <= files->next_fd)
		files->next_fd = fd + 1;

	__set_open_fd(fd, fdt);
	if (flags & O_CLOEXEC)
		__set_close_on_exec(fd, fdt);
	else
		__clear_close_on_exec(fd, fdt);
	error = fd;
#if 1
	/* Sanity check */
	if (rcu_access_pointer(fdt->fd[fd]) != NULL) {
		printk(KERN_WARNING "alloc_fd: slot %d not NULL!\n", fd);
		rcu_assign_pointer(fdt->fd[fd], NULL);
	}
#endif

out:
	spin_unlock(&files->file_lock);
	return error;
}

static int alloc_fd(unsigned start, unsigned flags)
{
	return __alloc_fd(current->files, start, rlimit(RLIMIT_NOFILE), flags);
}

int get_unused_fd_flags(unsigned flags)
{
	return __alloc_fd(current->files, 0, rlimit(RLIMIT_NOFILE), flags);
}
EXPORT_SYMBOL(get_unused_fd_flags);

static void __put_unused_fd(struct files_struct *files, unsigned int fd)
{
	struct fdtable *fdt = files_fdtable(files);
	__clear_open_fd(fd, fdt);
	if (fd < files->next_fd)
		files->next_fd = fd;
}

void put_unused_fd(unsigned int fd)
{
	struct files_struct *files = current->files;
	spin_lock(&files->file_lock);
	__put_unused_fd(files, fd);
	spin_unlock(&files->file_lock);
}

EXPORT_SYMBOL(put_unused_fd);

/*
 * Install a file pointer in the fd array.
 *
 * The VFS is full of places where we drop the files lock between
 * setting the open_fds bitmap and installing the file in the file
 * array.  At any such point, we are vulnerable to a dup2() race
 * installing a file in the array before us.  We need to detect this and
 * fput() the struct file we are about to overwrite in this case.
 *
 * It should never happen - if we allow dup2() do it, _really_ bad things
 * will follow.
 *
 * NOTE: __fd_install() variant is really, really low-level; don't
 * use it unless you are forced to by truly lousy API shoved down
 * your throat.  'files' *MUST* be either current->files or obtained
 * by get_files_struct(current) done by whoever had given it to you,
 * or really bad things will happen.  Normally you want to use
 * fd_install() instead.
 */

void __fd_install(struct files_struct *files, unsigned int fd,
		struct file *file)
{
	struct fdtable *fdt;

<<<<<<< HEAD
	might_sleep();
=======
>>>>>>> 23af0cae
	rcu_read_lock_sched();

	while (unlikely(files->resize_in_progress)) {
		rcu_read_unlock_sched();
		wait_event(files->resize_wait, !files->resize_in_progress);
		rcu_read_lock_sched();
	}
	/* coupled with smp_wmb() in expand_fdtable() */
	smp_rmb();
	fdt = rcu_dereference_sched(files->fdt);
	BUG_ON(fdt->fd[fd] != NULL);
	rcu_assign_pointer(fdt->fd[fd], file);
	rcu_read_unlock_sched();
}

void fd_install(unsigned int fd, struct file *file)
{
	__fd_install(current->files, fd, file);
}

EXPORT_SYMBOL(fd_install);

/*
 * The same warnings as for __alloc_fd()/__fd_install() apply here...
 */
int __close_fd(struct files_struct *files, unsigned fd)
{
	struct file *file;
	struct fdtable *fdt;

	spin_lock(&files->file_lock);
	fdt = files_fdtable(files);
	if (fd >= fdt->max_fds)
		goto out_unlock;
	file = fdt->fd[fd];
	if (!file)
		goto out_unlock;
	rcu_assign_pointer(fdt->fd[fd], NULL);
	__clear_close_on_exec(fd, fdt);
	__put_unused_fd(files, fd);
	spin_unlock(&files->file_lock);
	return filp_close(file, files);

out_unlock:
	spin_unlock(&files->file_lock);
	return -EBADF;
}

void do_close_on_exec(struct files_struct *files)
{
	unsigned i;
	struct fdtable *fdt;

	/* exec unshares first */
	spin_lock(&files->file_lock);
	for (i = 0; ; i++) {
		unsigned long set;
		unsigned fd = i * BITS_PER_LONG;
		fdt = files_fdtable(files);
		if (fd >= fdt->max_fds)
			break;
		set = fdt->close_on_exec[i];
		if (!set)
			continue;
		fdt->close_on_exec[i] = 0;
		for ( ; set ; fd++, set >>= 1) {
			struct file *file;
			if (!(set & 1))
				continue;
			file = fdt->fd[fd];
			if (!file)
				continue;
			rcu_assign_pointer(fdt->fd[fd], NULL);
			__put_unused_fd(files, fd);
			spin_unlock(&files->file_lock);
			filp_close(file, files);
			cond_resched();
			spin_lock(&files->file_lock);
		}

	}
	spin_unlock(&files->file_lock);
}

static struct file *__fget(unsigned int fd, fmode_t mask)
{
	struct files_struct *files = current->files;
	struct file *file;

	rcu_read_lock();
loop:
	file = fcheck_files(files, fd);
	if (file) {
		/* File object ref couldn't be taken.
		 * dup2() atomicity guarantee is the reason
		 * we loop to catch the new file (or NULL pointer)
		 */
		if (file->f_mode & mask)
			file = NULL;
		else if (!get_file_rcu(file))
			goto loop;
	}
	rcu_read_unlock();

	return file;
}

struct file *fget(unsigned int fd)
{
	return __fget(fd, FMODE_PATH);
}
EXPORT_SYMBOL(fget);

struct file *fget_raw(unsigned int fd)
{
	return __fget(fd, 0);
}
EXPORT_SYMBOL(fget_raw);

/*
 * Lightweight file lookup - no refcnt increment if fd table isn't shared.
 *
 * You can use this instead of fget if you satisfy all of the following
 * conditions:
 * 1) You must call fput_light before exiting the syscall and returning control
 *    to userspace (i.e. you cannot remember the returned struct file * after
 *    returning to userspace).
 * 2) You must not call filp_close on the returned struct file * in between
 *    calls to fget_light and fput_light.
 * 3) You must not clone the current task in between the calls to fget_light
 *    and fput_light.
 *
 * The fput_needed flag returned by fget_light should be passed to the
 * corresponding fput_light.
 */
static unsigned long __fget_light(unsigned int fd, fmode_t mask)
{
	struct files_struct *files = current->files;
	struct file *file;

	if (atomic_read(&files->count) == 1) {
		file = __fcheck_files(files, fd);
		if (!file || unlikely(file->f_mode & mask))
			return 0;
		return (unsigned long)file;
	} else {
		file = __fget(fd, mask);
		if (!file)
			return 0;
		return FDPUT_FPUT | (unsigned long)file;
	}
}
unsigned long __fdget(unsigned int fd)
{
	return __fget_light(fd, FMODE_PATH);
}
EXPORT_SYMBOL(__fdget);

unsigned long __fdget_raw(unsigned int fd)
{
	return __fget_light(fd, 0);
}

unsigned long __fdget_pos(unsigned int fd)
{
	unsigned long v = __fdget(fd);
	struct file *file = (struct file *)(v & ~3);

	if (file && (file->f_mode & FMODE_ATOMIC_POS)) {
		if (file_count(file) > 1) {
			v |= FDPUT_POS_UNLOCK;
			mutex_lock(&file->f_pos_lock);
		}
	}
	return v;
}

/*
 * We only lock f_pos if we have threads or if the file might be
 * shared with another process. In both cases we'll have an elevated
 * file count (done either by fdget() or by fork()).
 */

void set_close_on_exec(unsigned int fd, int flag)
{
	struct files_struct *files = current->files;
	struct fdtable *fdt;
	spin_lock(&files->file_lock);
	fdt = files_fdtable(files);
	if (flag)
		__set_close_on_exec(fd, fdt);
	else
		__clear_close_on_exec(fd, fdt);
	spin_unlock(&files->file_lock);
}

bool get_close_on_exec(unsigned int fd)
{
	struct files_struct *files = current->files;
	struct fdtable *fdt;
	bool res;
	rcu_read_lock();
	fdt = files_fdtable(files);
	res = close_on_exec(fd, fdt);
	rcu_read_unlock();
	return res;
}

static int do_dup2(struct files_struct *files,
	struct file *file, unsigned fd, unsigned flags)
__releases(&files->file_lock)
{
	struct file *tofree;
	struct fdtable *fdt;

	/*
	 * We need to detect attempts to do dup2() over allocated but still
	 * not finished descriptor.  NB: OpenBSD avoids that at the price of
	 * extra work in their equivalent of fget() - they insert struct
	 * file immediately after grabbing descriptor, mark it larval if
	 * more work (e.g. actual opening) is needed and make sure that
	 * fget() treats larval files as absent.  Potentially interesting,
	 * but while extra work in fget() is trivial, locking implications
	 * and amount of surgery on open()-related paths in VFS are not.
	 * FreeBSD fails with -EBADF in the same situation, NetBSD "solution"
	 * deadlocks in rather amusing ways, AFAICS.  All of that is out of
	 * scope of POSIX or SUS, since neither considers shared descriptor
	 * tables and this condition does not arise without those.
	 */
	fdt = files_fdtable(files);
	tofree = fdt->fd[fd];
	if (!tofree && fd_is_open(fd, fdt))
		goto Ebusy;
	get_file(file);
	rcu_assign_pointer(fdt->fd[fd], file);
	__set_open_fd(fd, fdt);
	if (flags & O_CLOEXEC)
		__set_close_on_exec(fd, fdt);
	else
		__clear_close_on_exec(fd, fdt);
	spin_unlock(&files->file_lock);

	if (tofree)
		filp_close(tofree, files);

	return fd;

Ebusy:
	spin_unlock(&files->file_lock);
	return -EBUSY;
}

int replace_fd(unsigned fd, struct file *file, unsigned flags)
{
	int err;
	struct files_struct *files = current->files;

	if (!file)
		return __close_fd(files, fd);

	if (fd >= rlimit(RLIMIT_NOFILE))
		return -EBADF;

	spin_lock(&files->file_lock);
	err = expand_files(files, fd);
	if (unlikely(err < 0))
		goto out_unlock;
	return do_dup2(files, file, fd, flags);

out_unlock:
	spin_unlock(&files->file_lock);
	return err;
}

SYSCALL_DEFINE3(dup3, unsigned int, oldfd, unsigned int, newfd, int, flags)
{
	int err = -EBADF;
	struct file *file;
	struct files_struct *files = current->files;

	if ((flags & ~O_CLOEXEC) != 0)
		return -EINVAL;

	if (unlikely(oldfd == newfd))
		return -EINVAL;

	if (newfd >= rlimit(RLIMIT_NOFILE))
		return -EBADF;

	spin_lock(&files->file_lock);
	err = expand_files(files, newfd);
	file = fcheck(oldfd);
	if (unlikely(!file))
		goto Ebadf;
	if (unlikely(err < 0)) {
		if (err == -EMFILE)
			goto Ebadf;
		goto out_unlock;
	}
	return do_dup2(files, file, newfd, flags);

Ebadf:
	err = -EBADF;
out_unlock:
	spin_unlock(&files->file_lock);
	return err;
}

SYSCALL_DEFINE2(dup2, unsigned int, oldfd, unsigned int, newfd)
{
	if (unlikely(newfd == oldfd)) { /* corner case */
		struct files_struct *files = current->files;
		int retval = oldfd;

		rcu_read_lock();
		if (!fcheck_files(files, oldfd))
			retval = -EBADF;
		rcu_read_unlock();
		return retval;
	}
	return sys_dup3(oldfd, newfd, 0);
}

SYSCALL_DEFINE1(dup, unsigned int, fildes)
{
	int ret = -EBADF;
	struct file *file = fget_raw(fildes);

	if (file) {
		ret = get_unused_fd_flags(0);
		if (ret >= 0)
			fd_install(ret, file);
		else
			fput(file);
	}
	return ret;
}

int f_dupfd(unsigned int from, struct file *file, unsigned flags)
{
	int err;
	if (from >= rlimit(RLIMIT_NOFILE))
		return -EINVAL;
	err = alloc_fd(from, flags);
	if (err >= 0) {
		get_file(file);
		fd_install(err, file);
	}
	return err;
}

int iterate_fd(struct files_struct *files, unsigned n,
		int (*f)(const void *, struct file *, unsigned),
		const void *p)
{
	struct fdtable *fdt;
	int res = 0;
	if (!files)
		return 0;
	spin_lock(&files->file_lock);
	for (fdt = files_fdtable(files); n < fdt->max_fds; n++) {
		struct file *file;
		file = rcu_dereference_check_fdtable(files, fdt->fd[n]);
		if (!file)
			continue;
		res = f(p, file, n);
		if (res)
			break;
	}
	spin_unlock(&files->file_lock);
	return res;
}
EXPORT_SYMBOL(iterate_fd);<|MERGE_RESOLUTION|>--- conflicted
+++ resolved
@@ -147,13 +147,6 @@
 
 	spin_unlock(&files->file_lock);
 	new_fdt = alloc_fdtable(nr);
-
-	/* make sure all __fd_install() have seen resize_in_progress
-	 * or have finished their rcu_read_lock_sched() section.
-	 */
-	if (atomic_read(&files->count) > 1)
-		synchronize_sched();
-
 	spin_lock(&files->file_lock);
 	if (!new_fdt)
 		return -ENOMEM;
@@ -165,14 +158,21 @@
 		__free_fdtable(new_fdt);
 		return -EMFILE;
 	}
+	/*
+	 * Check again since another task may have expanded the fd table while
+	 * we dropped the lock
+	 */
 	cur_fdt = files_fdtable(files);
-	BUG_ON(nr < cur_fdt->max_fds);
-	copy_fdtable(new_fdt, cur_fdt);
-	rcu_assign_pointer(files->fdt, new_fdt);
-	if (cur_fdt != &files->fdtab)
-		call_rcu(&cur_fdt->rcu, free_fdtable_rcu);
-	/* coupled with smp_rmb() in __fd_install() */
-	smp_wmb();
+	if (nr >= cur_fdt->max_fds) {
+		/* Continue as planned */
+		copy_fdtable(new_fdt, cur_fdt);
+		rcu_assign_pointer(files->fdt, new_fdt);
+		if (cur_fdt != &files->fdtab)
+			call_rcu(&cur_fdt->rcu, free_fdtable_rcu);
+	} else {
+		/* Somebody else expanded, so undo our attempt */
+		__free_fdtable(new_fdt);
+	}
 	return 1;
 }
 
@@ -185,38 +185,21 @@
  * The files->file_lock should be held on entry, and will be held on exit.
  */
 static int expand_files(struct files_struct *files, int nr)
-	__releases(files->file_lock)
-	__acquires(files->file_lock)
 {
 	struct fdtable *fdt;
-	int expanded = 0;
-
-repeat:
+
 	fdt = files_fdtable(files);
 
 	/* Do we need to expand? */
 	if (nr < fdt->max_fds)
-		return expanded;
+		return 0;
 
 	/* Can we expand? */
 	if (nr >= sysctl_nr_open)
 		return -EMFILE;
 
-	if (unlikely(files->resize_in_progress)) {
-		spin_unlock(&files->file_lock);
-		expanded = 1;
-		wait_event(files->resize_wait, !files->resize_in_progress);
-		spin_lock(&files->file_lock);
-		goto repeat;
-	}
-
 	/* All good, so we try */
-	files->resize_in_progress = true;
-	expanded = expand_fdtable(files, nr);
-	files->resize_in_progress = false;
-
-	wake_up_all(&files->resize_wait);
-	return expanded;
+	return expand_fdtable(files, nr);
 }
 
 static inline void __set_close_on_exec(int fd, struct fdtable *fdt)
@@ -273,8 +256,6 @@
 	atomic_set(&newf->count, 1);
 
 	spin_lock_init(&newf->file_lock);
-	newf->resize_in_progress = false;
-	init_waitqueue_head(&newf->resize_wait);
 	newf->next_fd = 0;
 	new_fdt = &newf->fdtab;
 	new_fdt->max_fds = NR_OPEN_DEFAULT;
@@ -572,11 +553,7 @@
 		struct file *file)
 {
 	struct fdtable *fdt;
-
-<<<<<<< HEAD
 	might_sleep();
-=======
->>>>>>> 23af0cae
 	rcu_read_lock_sched();
 
 	while (unlikely(files->resize_in_progress)) {
@@ -667,17 +644,11 @@
 	struct file *file;
 
 	rcu_read_lock();
-loop:
 	file = fcheck_files(files, fd);
 	if (file) {
-		/* File object ref couldn't be taken.
-		 * dup2() atomicity guarantee is the reason
-		 * we loop to catch the new file (or NULL pointer)
-		 */
-		if (file->f_mode & mask)
+		/* File object ref couldn't be taken */
+		if ((file->f_mode & mask) || !get_file_rcu(file))
 			file = NULL;
-		else if (!get_file_rcu(file))
-			goto loop;
 	}
 	rcu_read_unlock();
 
