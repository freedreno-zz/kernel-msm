/*
 *  linux/fs/ufs/symlink.c
 *
 * Only fast symlinks left here - the rest is done by generic code. AV, 1999
 *
 * Copyright (C) 1998
 * Daniel Pirkl <daniel.pirkl@emai.cz>
 * Charles University, Faculty of Mathematics and Physics
 *
 *  from
 *
 *  linux/fs/ext2/symlink.c
 *
 * Copyright (C) 1992, 1993, 1994, 1995
 * Remy Card (card@masi.ibp.fr)
 * Laboratoire MASI - Institut Blaise Pascal
 * Universite Pierre et Marie Curie (Paris VI)
 *
 *  from
 *
 *  linux/fs/minix/symlink.c
 *
 *  Copyright (C) 1991, 1992  Linus Torvalds
 *
 *  ext2 symlink handling code
 */

#include "ufs_fs.h"
#include "ufs.h"

<<<<<<< HEAD

static void *ufs_follow_link(struct dentry *dentry, struct nameidata *nd)
{
	struct ufs_inode_info *p = UFS_I(d_inode(dentry));
	nd_set_link(nd, (char*)p->i_u1.i_symlink);
	return NULL;
}

=======
>>>>>>> 4b8a8262
const struct inode_operations ufs_fast_symlink_inode_operations = {
	.readlink	= generic_readlink,
	.follow_link	= simple_follow_link,
	.setattr	= ufs_setattr,
};

const struct inode_operations ufs_symlink_inode_operations = {
	.readlink	= generic_readlink,
	.follow_link	= page_follow_link_light,
	.put_link	= page_put_link,
	.setattr	= ufs_setattr,
};<|MERGE_RESOLUTION|>--- conflicted
+++ resolved
@@ -28,17 +28,6 @@
 #include "ufs_fs.h"
 #include "ufs.h"
 
-<<<<<<< HEAD
-
-static void *ufs_follow_link(struct dentry *dentry, struct nameidata *nd)
-{
-	struct ufs_inode_info *p = UFS_I(d_inode(dentry));
-	nd_set_link(nd, (char*)p->i_u1.i_symlink);
-	return NULL;
-}
-
-=======
->>>>>>> 4b8a8262
 const struct inode_operations ufs_fast_symlink_inode_operations = {
 	.readlink	= generic_readlink,
 	.follow_link	= simple_follow_link,
