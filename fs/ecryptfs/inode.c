/**
 * eCryptfs: Linux filesystem encryption layer
 *
 * Copyright (C) 1997-2004 Erez Zadok
 * Copyright (C) 2001-2004 Stony Brook University
 * Copyright (C) 2004-2007 International Business Machines Corp.
 *   Author(s): Michael A. Halcrow <mahalcro@us.ibm.com>
 *              Michael C. Thompsion <mcthomps@us.ibm.com>
 *
 * This program is free software; you can redistribute it and/or
 * modify it under the terms of the GNU General Public License as
 * published by the Free Software Foundation; either version 2 of the
 * License, or (at your option) any later version.
 *
 * This program is distributed in the hope that it will be useful, but
 * WITHOUT ANY WARRANTY; without even the implied warranty of
 * MERCHANTABILITY or FITNESS FOR A PARTICULAR PURPOSE.  See the GNU
 * General Public License for more details.
 *
 * You should have received a copy of the GNU General Public License
 * along with this program; if not, write to the Free Software
 * Foundation, Inc., 59 Temple Place - Suite 330, Boston, MA
 * 02111-1307, USA.
 */

#include <linux/file.h>
#include <linux/vmalloc.h>
#include <linux/pagemap.h>
#include <linux/dcache.h>
#include <linux/namei.h>
#include <linux/mount.h>
#include <linux/crypto.h>
#include <linux/fs_stack.h>
#include <linux/slab.h>
#include <linux/xattr.h>
#include <asm/unaligned.h>
#include "ecryptfs_kernel.h"

static struct dentry *lock_parent(struct dentry *dentry)
{
	struct dentry *dir;

	dir = dget_parent(dentry);
	mutex_lock_nested(&(d_inode(dir)->i_mutex), I_MUTEX_PARENT);
	return dir;
}

static void unlock_dir(struct dentry *dir)
{
	mutex_unlock(&d_inode(dir)->i_mutex);
	dput(dir);
}

static int ecryptfs_inode_test(struct inode *inode, void *lower_inode)
{
	return ecryptfs_inode_to_lower(inode) == lower_inode;
}

static int ecryptfs_inode_set(struct inode *inode, void *opaque)
{
	struct inode *lower_inode = opaque;

	ecryptfs_set_inode_lower(inode, lower_inode);
	fsstack_copy_attr_all(inode, lower_inode);
	/* i_size will be overwritten for encrypted regular files */
	fsstack_copy_inode_size(inode, lower_inode);
	inode->i_ino = lower_inode->i_ino;
	inode->i_version++;
	inode->i_mapping->a_ops = &ecryptfs_aops;

	if (S_ISLNK(inode->i_mode))
		inode->i_op = &ecryptfs_symlink_iops;
	else if (S_ISDIR(inode->i_mode))
		inode->i_op = &ecryptfs_dir_iops;
	else
		inode->i_op = &ecryptfs_main_iops;

	if (S_ISDIR(inode->i_mode))
		inode->i_fop = &ecryptfs_dir_fops;
	else if (special_file(inode->i_mode))
		init_special_inode(inode, inode->i_mode, inode->i_rdev);
	else
		inode->i_fop = &ecryptfs_main_fops;

	return 0;
}

static struct inode *__ecryptfs_get_inode(struct inode *lower_inode,
					  struct super_block *sb)
{
	struct inode *inode;

	if (lower_inode->i_sb != ecryptfs_superblock_to_lower(sb))
		return ERR_PTR(-EXDEV);
	if (!igrab(lower_inode))
		return ERR_PTR(-ESTALE);
	inode = iget5_locked(sb, (unsigned long)lower_inode,
			     ecryptfs_inode_test, ecryptfs_inode_set,
			     lower_inode);
	if (!inode) {
		iput(lower_inode);
		return ERR_PTR(-EACCES);
	}
	if (!(inode->i_state & I_NEW))
		iput(lower_inode);

	return inode;
}

struct inode *ecryptfs_get_inode(struct inode *lower_inode,
				 struct super_block *sb)
{
	struct inode *inode = __ecryptfs_get_inode(lower_inode, sb);

	if (!IS_ERR(inode) && (inode->i_state & I_NEW))
		unlock_new_inode(inode);

	return inode;
}

/**
 * ecryptfs_interpose
 * @lower_dentry: Existing dentry in the lower filesystem
 * @dentry: ecryptfs' dentry
 * @sb: ecryptfs's super_block
 *
 * Interposes upper and lower dentries.
 *
 * Returns zero on success; non-zero otherwise
 */
static int ecryptfs_interpose(struct dentry *lower_dentry,
			      struct dentry *dentry, struct super_block *sb)
{
	struct inode *inode = ecryptfs_get_inode(d_inode(lower_dentry), sb);

	if (IS_ERR(inode))
		return PTR_ERR(inode);
	d_instantiate(dentry, inode);

	return 0;
}

static int ecryptfs_do_unlink(struct inode *dir, struct dentry *dentry,
			      struct inode *inode)
{
	struct dentry *lower_dentry = ecryptfs_dentry_to_lower(dentry);
	struct inode *lower_dir_inode = ecryptfs_inode_to_lower(dir);
	struct dentry *lower_dir_dentry;
	int rc;

	dget(lower_dentry);
	lower_dir_dentry = lock_parent(lower_dentry);
	rc = vfs_unlink(lower_dir_inode, lower_dentry, NULL);
	if (rc) {
		printk(KERN_ERR "Error in vfs_unlink; rc = [%d]\n", rc);
		goto out_unlock;
	}
	fsstack_copy_attr_times(dir, lower_dir_inode);
	set_nlink(inode, ecryptfs_inode_to_lower(inode)->i_nlink);
	inode->i_ctime = dir->i_ctime;
	d_drop(dentry);
out_unlock:
	unlock_dir(lower_dir_dentry);
	dput(lower_dentry);
	return rc;
}

/**
 * ecryptfs_do_create
 * @directory_inode: inode of the new file's dentry's parent in ecryptfs
 * @ecryptfs_dentry: New file's dentry in ecryptfs
 * @mode: The mode of the new file
 *
 * Creates the underlying file and the eCryptfs inode which will link to
 * it. It will also update the eCryptfs directory inode to mimic the
 * stat of the lower directory inode.
 *
 * Returns the new eCryptfs inode on success; an ERR_PTR on error condition
 */
static struct inode *
ecryptfs_do_create(struct inode *directory_inode,
		   struct dentry *ecryptfs_dentry, umode_t mode)
{
	int rc;
	struct dentry *lower_dentry;
	struct dentry *lower_dir_dentry;
	struct inode *inode;

	lower_dentry = ecryptfs_dentry_to_lower(ecryptfs_dentry);
	lower_dir_dentry = lock_parent(lower_dentry);
	rc = vfs_create(d_inode(lower_dir_dentry), lower_dentry, mode, true);
	if (rc) {
		printk(KERN_ERR "%s: Failure to create dentry in lower fs; "
		       "rc = [%d]\n", __func__, rc);
		inode = ERR_PTR(rc);
		goto out_lock;
	}
	inode = __ecryptfs_get_inode(d_inode(lower_dentry),
				     directory_inode->i_sb);
	if (IS_ERR(inode)) {
		vfs_unlink(d_inode(lower_dir_dentry), lower_dentry, NULL);
		goto out_lock;
	}
	fsstack_copy_attr_times(directory_inode, d_inode(lower_dir_dentry));
	fsstack_copy_inode_size(directory_inode, d_inode(lower_dir_dentry));
out_lock:
	unlock_dir(lower_dir_dentry);
	return inode;
}

/**
 * ecryptfs_initialize_file
 *
 * Cause the file to be changed from a basic empty file to an ecryptfs
 * file with a header and first data page.
 *
 * Returns zero on success
 */
int ecryptfs_initialize_file(struct dentry *ecryptfs_dentry,
			     struct inode *ecryptfs_inode)
{
	struct ecryptfs_crypt_stat *crypt_stat =
		&ecryptfs_inode_to_private(ecryptfs_inode)->crypt_stat;
	int rc = 0;

	if (S_ISDIR(ecryptfs_inode->i_mode)) {
		ecryptfs_printk(KERN_DEBUG, "This is a directory\n");
		crypt_stat->flags &= ~(ECRYPTFS_ENCRYPTED);
		goto out;
	}
	ecryptfs_printk(KERN_DEBUG, "Initializing crypto context\n");
	rc = ecryptfs_new_file_context(ecryptfs_inode);
	if (rc) {
		ecryptfs_printk(KERN_ERR, "Error creating new file "
				"context; rc = [%d]\n", rc);
		goto out;
	}
	rc = ecryptfs_get_lower_file(ecryptfs_dentry, ecryptfs_inode);
	if (rc) {
		printk(KERN_ERR "%s: Error attempting to initialize "
			"the lower file for the dentry with name "
			"[%pd]; rc = [%d]\n", __func__,
			ecryptfs_dentry, rc);
		goto out;
	}
	rc = ecryptfs_write_metadata(ecryptfs_dentry, ecryptfs_inode);
	if (rc)
		printk(KERN_ERR "Error writing headers; rc = [%d]\n", rc);
	ecryptfs_put_lower_file(ecryptfs_inode);
out:
	return rc;
}

/**
 * ecryptfs_create
 * @dir: The inode of the directory in which to create the file.
 * @dentry: The eCryptfs dentry
 * @mode: The mode of the new file.
 *
 * Creates a new file.
 *
 * Returns zero on success; non-zero on error condition
 */
static int
ecryptfs_create(struct inode *directory_inode, struct dentry *ecryptfs_dentry,
		umode_t mode, bool excl)
{
	struct inode *ecryptfs_inode;
	int rc;

	ecryptfs_inode = ecryptfs_do_create(directory_inode, ecryptfs_dentry,
					    mode);
	if (unlikely(IS_ERR(ecryptfs_inode))) {
		ecryptfs_printk(KERN_WARNING, "Failed to create file in"
				"lower filesystem\n");
		rc = PTR_ERR(ecryptfs_inode);
		goto out;
	}
	/* At this point, a file exists on "disk"; we need to make sure
	 * that this on disk file is prepared to be an ecryptfs file */
	rc = ecryptfs_initialize_file(ecryptfs_dentry, ecryptfs_inode);
	if (rc) {
		ecryptfs_do_unlink(directory_inode, ecryptfs_dentry,
				   ecryptfs_inode);
		make_bad_inode(ecryptfs_inode);
		unlock_new_inode(ecryptfs_inode);
		iput(ecryptfs_inode);
		goto out;
	}
	unlock_new_inode(ecryptfs_inode);
	d_instantiate(ecryptfs_dentry, ecryptfs_inode);
out:
	return rc;
}

static int ecryptfs_i_size_read(struct dentry *dentry, struct inode *inode)
{
	struct ecryptfs_crypt_stat *crypt_stat;
	int rc;

	rc = ecryptfs_get_lower_file(dentry, inode);
	if (rc) {
		printk(KERN_ERR "%s: Error attempting to initialize "
			"the lower file for the dentry with name "
			"[%pd]; rc = [%d]\n", __func__,
			dentry, rc);
		return rc;
	}

	crypt_stat = &ecryptfs_inode_to_private(inode)->crypt_stat;
	/* TODO: lock for crypt_stat comparison */
	if (!(crypt_stat->flags & ECRYPTFS_POLICY_APPLIED))
		ecryptfs_set_default_sizes(crypt_stat);

	rc = ecryptfs_read_and_validate_header_region(inode);
	ecryptfs_put_lower_file(inode);
	if (rc) {
		rc = ecryptfs_read_and_validate_xattr_region(dentry, inode);
		if (!rc)
			crypt_stat->flags |= ECRYPTFS_METADATA_IN_XATTR;
	}

	/* Must return 0 to allow non-eCryptfs files to be looked up, too */
	return 0;
}

/**
 * ecryptfs_lookup_interpose - Dentry interposition for a lookup
 */
static int ecryptfs_lookup_interpose(struct dentry *dentry,
				     struct dentry *lower_dentry,
				     struct inode *dir_inode)
{
	struct inode *inode, *lower_inode = d_inode(lower_dentry);
	struct ecryptfs_dentry_info *dentry_info;
	struct vfsmount *lower_mnt;
	int rc = 0;

	dentry_info = kmem_cache_alloc(ecryptfs_dentry_info_cache, GFP_KERNEL);
	if (!dentry_info) {
		printk(KERN_ERR "%s: Out of memory whilst attempting "
		       "to allocate ecryptfs_dentry_info struct\n",
			__func__);
		dput(lower_dentry);
		return -ENOMEM;
	}

	lower_mnt = mntget(ecryptfs_dentry_to_lower_mnt(dentry->d_parent));
	fsstack_copy_attr_atime(dir_inode, d_inode(lower_dentry->d_parent));
	BUG_ON(!d_count(lower_dentry));

	ecryptfs_set_dentry_private(dentry, dentry_info);
	dentry_info->lower_path.mnt = lower_mnt;
	dentry_info->lower_path.dentry = lower_dentry;

	if (d_really_is_negative(lower_dentry)) {
		/* We want to add because we couldn't find in lower */
		d_add(dentry, NULL);
		return 0;
	}
	inode = __ecryptfs_get_inode(lower_inode, dir_inode->i_sb);
	if (IS_ERR(inode)) {
		printk(KERN_ERR "%s: Error interposing; rc = [%ld]\n",
		       __func__, PTR_ERR(inode));
		return PTR_ERR(inode);
	}
	if (S_ISREG(inode->i_mode)) {
		rc = ecryptfs_i_size_read(dentry, inode);
		if (rc) {
			make_bad_inode(inode);
			return rc;
		}
	}

	if (inode->i_state & I_NEW)
		unlock_new_inode(inode);
	d_add(dentry, inode);

	return rc;
}

/**
 * ecryptfs_lookup
 * @ecryptfs_dir_inode: The eCryptfs directory inode
 * @ecryptfs_dentry: The eCryptfs dentry that we are looking up
 * @flags: lookup flags
 *
 * Find a file on disk. If the file does not exist, then we'll add it to the
 * dentry cache and continue on to read it from the disk.
 */
static struct dentry *ecryptfs_lookup(struct inode *ecryptfs_dir_inode,
				      struct dentry *ecryptfs_dentry,
				      unsigned int flags)
{
	char *encrypted_and_encoded_name = NULL;
	size_t encrypted_and_encoded_name_size;
	struct ecryptfs_mount_crypt_stat *mount_crypt_stat = NULL;
	struct dentry *lower_dir_dentry, *lower_dentry;
	int rc = 0;

	lower_dir_dentry = ecryptfs_dentry_to_lower(ecryptfs_dentry->d_parent);
	mutex_lock(&d_inode(lower_dir_dentry)->i_mutex);
	lower_dentry = lookup_one_len(ecryptfs_dentry->d_name.name,
				      lower_dir_dentry,
				      ecryptfs_dentry->d_name.len);
	mutex_unlock(&d_inode(lower_dir_dentry)->i_mutex);
	if (IS_ERR(lower_dentry)) {
		rc = PTR_ERR(lower_dentry);
		ecryptfs_printk(KERN_DEBUG, "%s: lookup_one_len() returned "
				"[%d] on lower_dentry = [%pd]\n", __func__, rc,
				ecryptfs_dentry);
		goto out;
	}
	if (d_really_is_positive(lower_dentry))
		goto interpose;
	mount_crypt_stat = &ecryptfs_superblock_to_private(
				ecryptfs_dentry->d_sb)->mount_crypt_stat;
	if (!(mount_crypt_stat
	    && (mount_crypt_stat->flags & ECRYPTFS_GLOBAL_ENCRYPT_FILENAMES)))
		goto interpose;
	dput(lower_dentry);
	rc = ecryptfs_encrypt_and_encode_filename(
		&encrypted_and_encoded_name, &encrypted_and_encoded_name_size,
		NULL, mount_crypt_stat, ecryptfs_dentry->d_name.name,
		ecryptfs_dentry->d_name.len);
	if (rc) {
		printk(KERN_ERR "%s: Error attempting to encrypt and encode "
		       "filename; rc = [%d]\n", __func__, rc);
		goto out;
	}
	mutex_lock(&d_inode(lower_dir_dentry)->i_mutex);
	lower_dentry = lookup_one_len(encrypted_and_encoded_name,
				      lower_dir_dentry,
				      encrypted_and_encoded_name_size);
	mutex_unlock(&d_inode(lower_dir_dentry)->i_mutex);
	if (IS_ERR(lower_dentry)) {
		rc = PTR_ERR(lower_dentry);
		ecryptfs_printk(KERN_DEBUG, "%s: lookup_one_len() returned "
				"[%d] on lower_dentry = [%s]\n", __func__, rc,
				encrypted_and_encoded_name);
		goto out;
	}
interpose:
	rc = ecryptfs_lookup_interpose(ecryptfs_dentry, lower_dentry,
				       ecryptfs_dir_inode);
out:
	kfree(encrypted_and_encoded_name);
	return ERR_PTR(rc);
}

static int ecryptfs_link(struct dentry *old_dentry, struct inode *dir,
			 struct dentry *new_dentry)
{
	struct dentry *lower_old_dentry;
	struct dentry *lower_new_dentry;
	struct dentry *lower_dir_dentry;
	u64 file_size_save;
	int rc;

	file_size_save = i_size_read(d_inode(old_dentry));
	lower_old_dentry = ecryptfs_dentry_to_lower(old_dentry);
	lower_new_dentry = ecryptfs_dentry_to_lower(new_dentry);
	dget(lower_old_dentry);
	dget(lower_new_dentry);
	lower_dir_dentry = lock_parent(lower_new_dentry);
	rc = vfs_link(lower_old_dentry, d_inode(lower_dir_dentry),
		      lower_new_dentry, NULL);
	if (rc || d_really_is_negative(lower_new_dentry))
		goto out_lock;
	rc = ecryptfs_interpose(lower_new_dentry, new_dentry, dir->i_sb);
	if (rc)
		goto out_lock;
	fsstack_copy_attr_times(dir, d_inode(lower_dir_dentry));
	fsstack_copy_inode_size(dir, d_inode(lower_dir_dentry));
	set_nlink(d_inode(old_dentry),
		  ecryptfs_inode_to_lower(d_inode(old_dentry))->i_nlink);
	i_size_write(d_inode(new_dentry), file_size_save);
out_lock:
	unlock_dir(lower_dir_dentry);
	dput(lower_new_dentry);
	dput(lower_old_dentry);
	return rc;
}

static int ecryptfs_unlink(struct inode *dir, struct dentry *dentry)
{
	return ecryptfs_do_unlink(dir, dentry, d_inode(dentry));
}

static int ecryptfs_symlink(struct inode *dir, struct dentry *dentry,
			    const char *symname)
{
	int rc;
	struct dentry *lower_dentry;
	struct dentry *lower_dir_dentry;
	char *encoded_symname;
	size_t encoded_symlen;
	struct ecryptfs_mount_crypt_stat *mount_crypt_stat = NULL;

	lower_dentry = ecryptfs_dentry_to_lower(dentry);
	dget(lower_dentry);
	lower_dir_dentry = lock_parent(lower_dentry);
	mount_crypt_stat = &ecryptfs_superblock_to_private(
		dir->i_sb)->mount_crypt_stat;
	rc = ecryptfs_encrypt_and_encode_filename(&encoded_symname,
						  &encoded_symlen,
						  NULL,
						  mount_crypt_stat, symname,
						  strlen(symname));
	if (rc)
		goto out_lock;
	rc = vfs_symlink(d_inode(lower_dir_dentry), lower_dentry,
			 encoded_symname);
	kfree(encoded_symname);
	if (rc || d_really_is_negative(lower_dentry))
		goto out_lock;
	rc = ecryptfs_interpose(lower_dentry, dentry, dir->i_sb);
	if (rc)
		goto out_lock;
	fsstack_copy_attr_times(dir, d_inode(lower_dir_dentry));
	fsstack_copy_inode_size(dir, d_inode(lower_dir_dentry));
out_lock:
	unlock_dir(lower_dir_dentry);
	dput(lower_dentry);
	if (d_really_is_negative(dentry))
		d_drop(dentry);
	return rc;
}

static int ecryptfs_mkdir(struct inode *dir, struct dentry *dentry, umode_t mode)
{
	int rc;
	struct dentry *lower_dentry;
	struct dentry *lower_dir_dentry;

	lower_dentry = ecryptfs_dentry_to_lower(dentry);
	lower_dir_dentry = lock_parent(lower_dentry);
	rc = vfs_mkdir(d_inode(lower_dir_dentry), lower_dentry, mode);
	if (rc || d_really_is_negative(lower_dentry))
		goto out;
	rc = ecryptfs_interpose(lower_dentry, dentry, dir->i_sb);
	if (rc)
		goto out;
	fsstack_copy_attr_times(dir, d_inode(lower_dir_dentry));
	fsstack_copy_inode_size(dir, d_inode(lower_dir_dentry));
	set_nlink(dir, d_inode(lower_dir_dentry)->i_nlink);
out:
	unlock_dir(lower_dir_dentry);
	if (d_really_is_negative(dentry))
		d_drop(dentry);
	return rc;
}

static int ecryptfs_rmdir(struct inode *dir, struct dentry *dentry)
{
	struct dentry *lower_dentry;
	struct dentry *lower_dir_dentry;
	int rc;

	lower_dentry = ecryptfs_dentry_to_lower(dentry);
	dget(dentry);
	lower_dir_dentry = lock_parent(lower_dentry);
	dget(lower_dentry);
	rc = vfs_rmdir(d_inode(lower_dir_dentry), lower_dentry);
	dput(lower_dentry);
	if (!rc && d_really_is_positive(dentry))
		clear_nlink(d_inode(dentry));
	fsstack_copy_attr_times(dir, d_inode(lower_dir_dentry));
	set_nlink(dir, d_inode(lower_dir_dentry)->i_nlink);
	unlock_dir(lower_dir_dentry);
	if (!rc)
		d_drop(dentry);
	dput(dentry);
	return rc;
}

static int
ecryptfs_mknod(struct inode *dir, struct dentry *dentry, umode_t mode, dev_t dev)
{
	int rc;
	struct dentry *lower_dentry;
	struct dentry *lower_dir_dentry;

	lower_dentry = ecryptfs_dentry_to_lower(dentry);
	lower_dir_dentry = lock_parent(lower_dentry);
	rc = vfs_mknod(d_inode(lower_dir_dentry), lower_dentry, mode, dev);
	if (rc || d_really_is_negative(lower_dentry))
		goto out;
	rc = ecryptfs_interpose(lower_dentry, dentry, dir->i_sb);
	if (rc)
		goto out;
	fsstack_copy_attr_times(dir, d_inode(lower_dir_dentry));
	fsstack_copy_inode_size(dir, d_inode(lower_dir_dentry));
out:
	unlock_dir(lower_dir_dentry);
	if (d_really_is_negative(dentry))
		d_drop(dentry);
	return rc;
}

static int
ecryptfs_rename(struct inode *old_dir, struct dentry *old_dentry,
		struct inode *new_dir, struct dentry *new_dentry)
{
	int rc;
	struct dentry *lower_old_dentry;
	struct dentry *lower_new_dentry;
	struct dentry *lower_old_dir_dentry;
	struct dentry *lower_new_dir_dentry;
	struct dentry *trap = NULL;
	struct inode *target_inode;

	lower_old_dentry = ecryptfs_dentry_to_lower(old_dentry);
	lower_new_dentry = ecryptfs_dentry_to_lower(new_dentry);
	dget(lower_old_dentry);
	dget(lower_new_dentry);
	lower_old_dir_dentry = dget_parent(lower_old_dentry);
	lower_new_dir_dentry = dget_parent(lower_new_dentry);
	target_inode = d_inode(new_dentry);
	trap = lock_rename(lower_old_dir_dentry, lower_new_dir_dentry);
	/* source should not be ancestor of target */
	if (trap == lower_old_dentry) {
		rc = -EINVAL;
		goto out_lock;
	}
	/* target should not be ancestor of source */
	if (trap == lower_new_dentry) {
		rc = -ENOTEMPTY;
		goto out_lock;
	}
	rc = vfs_rename(d_inode(lower_old_dir_dentry), lower_old_dentry,
			d_inode(lower_new_dir_dentry), lower_new_dentry,
			NULL, 0);
	if (rc)
		goto out_lock;
	if (target_inode)
		fsstack_copy_attr_all(target_inode,
				      ecryptfs_inode_to_lower(target_inode));
	fsstack_copy_attr_all(new_dir, d_inode(lower_new_dir_dentry));
	if (new_dir != old_dir)
		fsstack_copy_attr_all(old_dir, d_inode(lower_old_dir_dentry));
out_lock:
	unlock_rename(lower_old_dir_dentry, lower_new_dir_dentry);
	dput(lower_new_dir_dentry);
	dput(lower_old_dir_dentry);
	dput(lower_new_dentry);
	dput(lower_old_dentry);
	return rc;
}

static char *ecryptfs_readlink_lower(struct dentry *dentry, size_t *bufsiz)
{
	struct dentry *lower_dentry = ecryptfs_dentry_to_lower(dentry);
	char *lower_buf;
	char *buf;
	mm_segment_t old_fs;
	int rc;

	lower_buf = kmalloc(PATH_MAX, GFP_KERNEL);
	if (!lower_buf)
		return ERR_PTR(-ENOMEM);
	old_fs = get_fs();
	set_fs(get_ds());
	rc = d_inode(lower_dentry)->i_op->readlink(lower_dentry,
						   (char __user *)lower_buf,
						   PATH_MAX);
	set_fs(old_fs);
	if (rc < 0)
		goto out;
	rc = ecryptfs_decode_and_decrypt_filename(&buf, bufsiz, dentry->d_sb,
						  lower_buf, rc);
out:
	kfree(lower_buf);
	return rc ? ERR_PTR(rc) : buf;
}

static const char *ecryptfs_follow_link(struct dentry *dentry, void **cookie)
{
	size_t len;
	char *buf = ecryptfs_readlink_lower(dentry, &len);
	if (IS_ERR(buf))
<<<<<<< HEAD
		goto out;
=======
		return buf;
>>>>>>> 4b8a8262
	fsstack_copy_attr_atime(d_inode(dentry),
				d_inode(ecryptfs_dentry_to_lower(dentry)));
	buf[len] = '\0';
	return *cookie = buf;
}

/**
 * upper_size_to_lower_size
 * @crypt_stat: Crypt_stat associated with file
 * @upper_size: Size of the upper file
 *
 * Calculate the required size of the lower file based on the
 * specified size of the upper file. This calculation is based on the
 * number of headers in the underlying file and the extent size.
 *
 * Returns Calculated size of the lower file.
 */
static loff_t
upper_size_to_lower_size(struct ecryptfs_crypt_stat *crypt_stat,
			 loff_t upper_size)
{
	loff_t lower_size;

	lower_size = ecryptfs_lower_header_size(crypt_stat);
	if (upper_size != 0) {
		loff_t num_extents;

		num_extents = upper_size >> crypt_stat->extent_shift;
		if (upper_size & ~crypt_stat->extent_mask)
			num_extents++;
		lower_size += (num_extents * crypt_stat->extent_size);
	}
	return lower_size;
}

/**
 * truncate_upper
 * @dentry: The ecryptfs layer dentry
 * @ia: Address of the ecryptfs inode's attributes
 * @lower_ia: Address of the lower inode's attributes
 *
 * Function to handle truncations modifying the size of the file. Note
 * that the file sizes are interpolated. When expanding, we are simply
 * writing strings of 0's out. When truncating, we truncate the upper
 * inode and update the lower_ia according to the page index
 * interpolations. If ATTR_SIZE is set in lower_ia->ia_valid upon return,
 * the caller must use lower_ia in a call to notify_change() to perform
 * the truncation of the lower inode.
 *
 * Returns zero on success; non-zero otherwise
 */
static int truncate_upper(struct dentry *dentry, struct iattr *ia,
			  struct iattr *lower_ia)
{
	int rc = 0;
	struct inode *inode = d_inode(dentry);
	struct ecryptfs_crypt_stat *crypt_stat;
	loff_t i_size = i_size_read(inode);
	loff_t lower_size_before_truncate;
	loff_t lower_size_after_truncate;

	if (unlikely((ia->ia_size == i_size))) {
		lower_ia->ia_valid &= ~ATTR_SIZE;
		return 0;
	}
	rc = ecryptfs_get_lower_file(dentry, inode);
	if (rc)
		return rc;
	crypt_stat = &ecryptfs_inode_to_private(d_inode(dentry))->crypt_stat;
	/* Switch on growing or shrinking file */
	if (ia->ia_size > i_size) {
		char zero[] = { 0x00 };

		lower_ia->ia_valid &= ~ATTR_SIZE;
		/* Write a single 0 at the last position of the file;
		 * this triggers code that will fill in 0's throughout
		 * the intermediate portion of the previous end of the
		 * file and the new and of the file */
		rc = ecryptfs_write(inode, zero,
				    (ia->ia_size - 1), 1);
	} else { /* ia->ia_size < i_size_read(inode) */
		/* We're chopping off all the pages down to the page
		 * in which ia->ia_size is located. Fill in the end of
		 * that page from (ia->ia_size & ~PAGE_CACHE_MASK) to
		 * PAGE_CACHE_SIZE with zeros. */
		size_t num_zeros = (PAGE_CACHE_SIZE
				    - (ia->ia_size & ~PAGE_CACHE_MASK));

		if (!(crypt_stat->flags & ECRYPTFS_ENCRYPTED)) {
			truncate_setsize(inode, ia->ia_size);
			lower_ia->ia_size = ia->ia_size;
			lower_ia->ia_valid |= ATTR_SIZE;
			goto out;
		}
		if (num_zeros) {
			char *zeros_virt;

			zeros_virt = kzalloc(num_zeros, GFP_KERNEL);
			if (!zeros_virt) {
				rc = -ENOMEM;
				goto out;
			}
			rc = ecryptfs_write(inode, zeros_virt,
					    ia->ia_size, num_zeros);
			kfree(zeros_virt);
			if (rc) {
				printk(KERN_ERR "Error attempting to zero out "
				       "the remainder of the end page on "
				       "reducing truncate; rc = [%d]\n", rc);
				goto out;
			}
		}
		truncate_setsize(inode, ia->ia_size);
		rc = ecryptfs_write_inode_size_to_metadata(inode);
		if (rc) {
			printk(KERN_ERR	"Problem with "
			       "ecryptfs_write_inode_size_to_metadata; "
			       "rc = [%d]\n", rc);
			goto out;
		}
		/* We are reducing the size of the ecryptfs file, and need to
		 * know if we need to reduce the size of the lower file. */
		lower_size_before_truncate =
		    upper_size_to_lower_size(crypt_stat, i_size);
		lower_size_after_truncate =
		    upper_size_to_lower_size(crypt_stat, ia->ia_size);
		if (lower_size_after_truncate < lower_size_before_truncate) {
			lower_ia->ia_size = lower_size_after_truncate;
			lower_ia->ia_valid |= ATTR_SIZE;
		} else
			lower_ia->ia_valid &= ~ATTR_SIZE;
	}
out:
	ecryptfs_put_lower_file(inode);
	return rc;
}

static int ecryptfs_inode_newsize_ok(struct inode *inode, loff_t offset)
{
	struct ecryptfs_crypt_stat *crypt_stat;
	loff_t lower_oldsize, lower_newsize;

	crypt_stat = &ecryptfs_inode_to_private(inode)->crypt_stat;
	lower_oldsize = upper_size_to_lower_size(crypt_stat,
						 i_size_read(inode));
	lower_newsize = upper_size_to_lower_size(crypt_stat, offset);
	if (lower_newsize > lower_oldsize) {
		/*
		 * The eCryptfs inode and the new *lower* size are mixed here
		 * because we may not have the lower i_mutex held and/or it may
		 * not be appropriate to call inode_newsize_ok() with inodes
		 * from other filesystems.
		 */
		return inode_newsize_ok(inode, lower_newsize);
	}

	return 0;
}

/**
 * ecryptfs_truncate
 * @dentry: The ecryptfs layer dentry
 * @new_length: The length to expand the file to
 *
 * Simple function that handles the truncation of an eCryptfs inode and
 * its corresponding lower inode.
 *
 * Returns zero on success; non-zero otherwise
 */
int ecryptfs_truncate(struct dentry *dentry, loff_t new_length)
{
	struct iattr ia = { .ia_valid = ATTR_SIZE, .ia_size = new_length };
	struct iattr lower_ia = { .ia_valid = 0 };
	int rc;

	rc = ecryptfs_inode_newsize_ok(d_inode(dentry), new_length);
	if (rc)
		return rc;

	rc = truncate_upper(dentry, &ia, &lower_ia);
	if (!rc && lower_ia.ia_valid & ATTR_SIZE) {
		struct dentry *lower_dentry = ecryptfs_dentry_to_lower(dentry);

		mutex_lock(&d_inode(lower_dentry)->i_mutex);
		rc = notify_change(lower_dentry, &lower_ia, NULL);
		mutex_unlock(&d_inode(lower_dentry)->i_mutex);
	}
	return rc;
}

static int
ecryptfs_permission(struct inode *inode, int mask)
{
	return inode_permission(ecryptfs_inode_to_lower(inode), mask);
}

/**
 * ecryptfs_setattr
 * @dentry: dentry handle to the inode to modify
 * @ia: Structure with flags of what to change and values
 *
 * Updates the metadata of an inode. If the update is to the size
 * i.e. truncation, then ecryptfs_truncate will handle the size modification
 * of both the ecryptfs inode and the lower inode.
 *
 * All other metadata changes will be passed right to the lower filesystem,
 * and we will just update our inode to look like the lower.
 */
static int ecryptfs_setattr(struct dentry *dentry, struct iattr *ia)
{
	int rc = 0;
	struct dentry *lower_dentry;
	struct iattr lower_ia;
	struct inode *inode;
	struct inode *lower_inode;
	struct ecryptfs_crypt_stat *crypt_stat;

	crypt_stat = &ecryptfs_inode_to_private(d_inode(dentry))->crypt_stat;
	if (!(crypt_stat->flags & ECRYPTFS_STRUCT_INITIALIZED))
		ecryptfs_init_crypt_stat(crypt_stat);
	inode = d_inode(dentry);
	lower_inode = ecryptfs_inode_to_lower(inode);
	lower_dentry = ecryptfs_dentry_to_lower(dentry);
	mutex_lock(&crypt_stat->cs_mutex);
	if (d_is_dir(dentry))
		crypt_stat->flags &= ~(ECRYPTFS_ENCRYPTED);
	else if (d_is_reg(dentry)
		 && (!(crypt_stat->flags & ECRYPTFS_POLICY_APPLIED)
		     || !(crypt_stat->flags & ECRYPTFS_KEY_VALID))) {
		struct ecryptfs_mount_crypt_stat *mount_crypt_stat;

		mount_crypt_stat = &ecryptfs_superblock_to_private(
			dentry->d_sb)->mount_crypt_stat;
		rc = ecryptfs_get_lower_file(dentry, inode);
		if (rc) {
			mutex_unlock(&crypt_stat->cs_mutex);
			goto out;
		}
		rc = ecryptfs_read_metadata(dentry);
		ecryptfs_put_lower_file(inode);
		if (rc) {
			if (!(mount_crypt_stat->flags
			      & ECRYPTFS_PLAINTEXT_PASSTHROUGH_ENABLED)) {
				rc = -EIO;
				printk(KERN_WARNING "Either the lower file "
				       "is not in a valid eCryptfs format, "
				       "or the key could not be retrieved. "
				       "Plaintext passthrough mode is not "
				       "enabled; returning -EIO\n");
				mutex_unlock(&crypt_stat->cs_mutex);
				goto out;
			}
			rc = 0;
			crypt_stat->flags &= ~(ECRYPTFS_I_SIZE_INITIALIZED
					       | ECRYPTFS_ENCRYPTED);
		}
	}
	mutex_unlock(&crypt_stat->cs_mutex);

	rc = inode_change_ok(inode, ia);
	if (rc)
		goto out;
	if (ia->ia_valid & ATTR_SIZE) {
		rc = ecryptfs_inode_newsize_ok(inode, ia->ia_size);
		if (rc)
			goto out;
	}

	memcpy(&lower_ia, ia, sizeof(lower_ia));
	if (ia->ia_valid & ATTR_FILE)
		lower_ia.ia_file = ecryptfs_file_to_lower(ia->ia_file);
	if (ia->ia_valid & ATTR_SIZE) {
		rc = truncate_upper(dentry, ia, &lower_ia);
		if (rc < 0)
			goto out;
	}

	/*
	 * mode change is for clearing setuid/setgid bits. Allow lower fs
	 * to interpret this in its own way.
	 */
	if (lower_ia.ia_valid & (ATTR_KILL_SUID | ATTR_KILL_SGID))
		lower_ia.ia_valid &= ~ATTR_MODE;

	mutex_lock(&d_inode(lower_dentry)->i_mutex);
	rc = notify_change(lower_dentry, &lower_ia, NULL);
	mutex_unlock(&d_inode(lower_dentry)->i_mutex);
out:
	fsstack_copy_attr_all(inode, lower_inode);
	return rc;
}

static int ecryptfs_getattr_link(struct vfsmount *mnt, struct dentry *dentry,
				 struct kstat *stat)
{
	struct ecryptfs_mount_crypt_stat *mount_crypt_stat;
	int rc = 0;

	mount_crypt_stat = &ecryptfs_superblock_to_private(
						dentry->d_sb)->mount_crypt_stat;
	generic_fillattr(d_inode(dentry), stat);
	if (mount_crypt_stat->flags & ECRYPTFS_GLOBAL_ENCRYPT_FILENAMES) {
		char *target;
		size_t targetsiz;

		target = ecryptfs_readlink_lower(dentry, &targetsiz);
		if (!IS_ERR(target)) {
			kfree(target);
			stat->size = targetsiz;
		} else {
			rc = PTR_ERR(target);
		}
	}
	return rc;
}

static int ecryptfs_getattr(struct vfsmount *mnt, struct dentry *dentry,
			    struct kstat *stat)
{
	struct kstat lower_stat;
	int rc;

	rc = vfs_getattr(ecryptfs_dentry_to_lower_path(dentry), &lower_stat);
	if (!rc) {
		fsstack_copy_attr_all(d_inode(dentry),
				      ecryptfs_inode_to_lower(d_inode(dentry)));
		generic_fillattr(d_inode(dentry), stat);
		stat->blocks = lower_stat.blocks;
	}
	return rc;
}

int
ecryptfs_setxattr(struct dentry *dentry, const char *name, const void *value,
		  size_t size, int flags)
{
	int rc = 0;
	struct dentry *lower_dentry;

	lower_dentry = ecryptfs_dentry_to_lower(dentry);
	if (!d_inode(lower_dentry)->i_op->setxattr) {
		rc = -EOPNOTSUPP;
		goto out;
	}

	rc = vfs_setxattr(lower_dentry, name, value, size, flags);
	if (!rc && d_really_is_positive(dentry))
		fsstack_copy_attr_all(d_inode(dentry), d_inode(lower_dentry));
out:
	return rc;
}

ssize_t
ecryptfs_getxattr_lower(struct dentry *lower_dentry, const char *name,
			void *value, size_t size)
{
	int rc = 0;

	if (!d_inode(lower_dentry)->i_op->getxattr) {
		rc = -EOPNOTSUPP;
		goto out;
	}
	mutex_lock(&d_inode(lower_dentry)->i_mutex);
	rc = d_inode(lower_dentry)->i_op->getxattr(lower_dentry, name, value,
						   size);
	mutex_unlock(&d_inode(lower_dentry)->i_mutex);
out:
	return rc;
}

static ssize_t
ecryptfs_getxattr(struct dentry *dentry, const char *name, void *value,
		  size_t size)
{
	return ecryptfs_getxattr_lower(ecryptfs_dentry_to_lower(dentry), name,
				       value, size);
}

static ssize_t
ecryptfs_listxattr(struct dentry *dentry, char *list, size_t size)
{
	int rc = 0;
	struct dentry *lower_dentry;

	lower_dentry = ecryptfs_dentry_to_lower(dentry);
	if (!d_inode(lower_dentry)->i_op->listxattr) {
		rc = -EOPNOTSUPP;
		goto out;
	}
	mutex_lock(&d_inode(lower_dentry)->i_mutex);
	rc = d_inode(lower_dentry)->i_op->listxattr(lower_dentry, list, size);
	mutex_unlock(&d_inode(lower_dentry)->i_mutex);
out:
	return rc;
}

static int ecryptfs_removexattr(struct dentry *dentry, const char *name)
{
	int rc = 0;
	struct dentry *lower_dentry;

	lower_dentry = ecryptfs_dentry_to_lower(dentry);
	if (!d_inode(lower_dentry)->i_op->removexattr) {
		rc = -EOPNOTSUPP;
		goto out;
	}
	mutex_lock(&d_inode(lower_dentry)->i_mutex);
	rc = d_inode(lower_dentry)->i_op->removexattr(lower_dentry, name);
	mutex_unlock(&d_inode(lower_dentry)->i_mutex);
out:
	return rc;
}

const struct inode_operations ecryptfs_symlink_iops = {
	.readlink = generic_readlink,
	.follow_link = ecryptfs_follow_link,
	.put_link = kfree_put_link,
	.permission = ecryptfs_permission,
	.setattr = ecryptfs_setattr,
	.getattr = ecryptfs_getattr_link,
	.setxattr = ecryptfs_setxattr,
	.getxattr = ecryptfs_getxattr,
	.listxattr = ecryptfs_listxattr,
	.removexattr = ecryptfs_removexattr
};

const struct inode_operations ecryptfs_dir_iops = {
	.create = ecryptfs_create,
	.lookup = ecryptfs_lookup,
	.link = ecryptfs_link,
	.unlink = ecryptfs_unlink,
	.symlink = ecryptfs_symlink,
	.mkdir = ecryptfs_mkdir,
	.rmdir = ecryptfs_rmdir,
	.mknod = ecryptfs_mknod,
	.rename = ecryptfs_rename,
	.permission = ecryptfs_permission,
	.setattr = ecryptfs_setattr,
	.setxattr = ecryptfs_setxattr,
	.getxattr = ecryptfs_getxattr,
	.listxattr = ecryptfs_listxattr,
	.removexattr = ecryptfs_removexattr
};

const struct inode_operations ecryptfs_main_iops = {
	.permission = ecryptfs_permission,
	.setattr = ecryptfs_setattr,
	.getattr = ecryptfs_getattr,
	.setxattr = ecryptfs_setxattr,
	.getxattr = ecryptfs_getxattr,
	.listxattr = ecryptfs_listxattr,
	.removexattr = ecryptfs_removexattr
};<|MERGE_RESOLUTION|>--- conflicted
+++ resolved
@@ -679,11 +679,7 @@
 	size_t len;
 	char *buf = ecryptfs_readlink_lower(dentry, &len);
 	if (IS_ERR(buf))
-<<<<<<< HEAD
-		goto out;
-=======
 		return buf;
->>>>>>> 4b8a8262
 	fsstack_copy_attr_atime(d_inode(dentry),
 				d_inode(ecryptfs_dentry_to_lower(dentry)));
 	buf[len] = '\0';
