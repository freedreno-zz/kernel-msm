--- conflicted
+++ resolved
@@ -2586,115 +2586,6 @@
 }
 
 /*
-<<<<<<< HEAD
- * O_DIRECT for ext3 (or indirect map) based files
- *
- * If the O_DIRECT write will extend the file then add this inode to the
- * orphan list.  So recovery will truncate it back to the original size
- * if the machine crashes during the write.
- *
- * If the O_DIRECT write is intantiating holes inside i_size and the machine
- * crashes then stale disk data _may_ be exposed inside the file. But current
- * VFS code falls back into buffered path in that case so we are safe.
- */
-static ssize_t ext4_ind_direct_IO(int rw, struct kiocb *iocb,
-			      const struct iovec *iov, loff_t offset,
-			      unsigned long nr_segs)
-{
-	struct file *file = iocb->ki_filp;
-	struct inode *inode = file->f_mapping->host;
-	struct ext4_inode_info *ei = EXT4_I(inode);
-	handle_t *handle;
-	ssize_t ret;
-	int orphan = 0;
-	size_t count = iov_length(iov, nr_segs);
-	int retries = 0;
-
-	if (rw == WRITE) {
-		loff_t final_size = offset + count;
-
-		if (final_size > inode->i_size) {
-			/* Credits for sb + inode write */
-			handle = ext4_journal_start(inode, 2);
-			if (IS_ERR(handle)) {
-				ret = PTR_ERR(handle);
-				goto out;
-			}
-			ret = ext4_orphan_add(handle, inode);
-			if (ret) {
-				ext4_journal_stop(handle);
-				goto out;
-			}
-			orphan = 1;
-			ei->i_disksize = inode->i_size;
-			ext4_journal_stop(handle);
-		}
-	}
-
-retry:
-	if (rw == READ && ext4_should_dioread_nolock(inode))
-		ret = __blockdev_direct_IO(rw, iocb, inode,
-				 inode->i_sb->s_bdev, iov,
-				 offset, nr_segs,
-				 ext4_get_block, NULL, NULL, 0);
-	else {
-		ret = blockdev_direct_IO(rw, iocb, inode, iov,
-				 offset, nr_segs, ext4_get_block);
-
-		if (unlikely((rw & WRITE) && ret < 0)) {
-			loff_t isize = i_size_read(inode);
-			loff_t end = offset + iov_length(iov, nr_segs);
-
-			if (end > isize)
-				ext4_truncate_failed_write(inode);
-		}
-	}
-	if (ret == -ENOSPC && ext4_should_retry_alloc(inode->i_sb, &retries))
-		goto retry;
-
-	if (orphan) {
-		int err;
-
-		/* Credits for sb + inode write */
-		handle = ext4_journal_start(inode, 2);
-		if (IS_ERR(handle)) {
-			/* This is really bad luck. We've written the data
-			 * but cannot extend i_size. Bail out and pretend
-			 * the write failed... */
-			ret = PTR_ERR(handle);
-			if (inode->i_nlink)
-				ext4_orphan_del(NULL, inode);
-
-			goto out;
-		}
-		if (inode->i_nlink)
-			ext4_orphan_del(handle, inode);
-		if (ret > 0) {
-			loff_t end = offset + ret;
-			if (end > inode->i_size) {
-				ei->i_disksize = end;
-				i_size_write(inode, end);
-				/*
-				 * We're going to return a positive `ret'
-				 * here due to non-zero-length I/O, so there's
-				 * no way of reporting error returns from
-				 * ext4_mark_inode_dirty() to userspace.  So
-				 * ignore it.
-				 */
-				ext4_mark_inode_dirty(handle, inode);
-			}
-		}
-		err = ext4_journal_stop(handle);
-		if (ret == 0)
-			ret = err;
-	}
-out:
-	return ret;
-}
-
-/*
-=======
->>>>>>> 79a77c5a
  * ext4_get_block used when preparing for a DIO write or buffer write.
  * We allocate an uinitialized extent if blocks haven't been allocated.
  * The extent will be converted to initialized after the IO is complete.
