/* Copyright (c) 2011-2013, The Linux Foundation. All rights reserved.
 *
 * This program is free software; you can redistribute it and/or modify
 * it under the terms of the GNU General Public License version 2 and
 * only version 2 as published by the Free Software Foundation.
 *
 * This program is distributed in the hope that it will be useful,
 * but WITHOUT ANY WARRANTY; without even the implied warranty of
 * MERCHANTABILITY or FITNESS FOR A PARTICULAR PURPOSE.  See the
 * GNU General Public License for more details.
 */


#include <linux/init.h>
#include <linux/err.h>
#include <linux/module.h>
#include <linux/moduleparam.h>
#include <linux/time.h>
#include <linux/wait.h>
#include <linux/platform_device.h>
#include <linux/slab.h>
#include <sound/core.h>
#include <sound/soc.h>
#include <sound/soc-dapm.h>
#include <sound/pcm.h>
#include <sound/initval.h>
#include <sound/control.h>
#include <sound/q6asm.h>
#include <sound/pcm_params.h>
#include <asm/dma.h>
#include <linux/dma-mapping.h>
#include <linux/android_pmem.h>
#include <sound/timer.h>
#include <sound/pcm.h>
#include <mach/qdsp6v2/q6core.h>

#include "msm-compr-q6.h"
#include "msm-pcm-routing.h"

#define COMPRE_CAPTURE_NUM_PERIODS	16
/* Allocate the worst case frame size for compressed audio */
#define COMPRE_CAPTURE_HEADER_SIZE	(sizeof(struct snd_compr_audio_info))
#define COMPRE_CAPTURE_MAX_FRAME_SIZE	(6144)
#define COMPRE_CAPTURE_PERIOD_SIZE	((COMPRE_CAPTURE_MAX_FRAME_SIZE + \
					  COMPRE_CAPTURE_HEADER_SIZE) * \
					  MAX_NUM_FRAMES_PER_BUFFER)
#define COMPRE_OUTPUT_METADATA_SIZE	(sizeof(struct output_meta_data_st))
#define MAX_COMPR_SESSIONS		4
#define INVALID_SESSION			-1
struct snd_msm {
	int fe_id;
	struct msm_audio *prtd;
	unsigned volume;
};
static struct snd_msm compressed_audio[MAX_COMPR_SESSIONS] = {
					{INVALID_SESSION, NULL, 0x2000},
					{INVALID_SESSION, NULL, 0x2000},
					{INVALID_SESSION, NULL, 0x2000},
					{INVALID_SESSION, NULL, 0x2000} };

static struct audio_locks the_locks;
static struct mutex volume_lock;

static struct snd_pcm_hardware msm_compr_hardware_capture = {
	.info =		 (SNDRV_PCM_INFO_MMAP |
				SNDRV_PCM_INFO_BLOCK_TRANSFER |
				SNDRV_PCM_INFO_MMAP_VALID |
				SNDRV_PCM_INFO_INTERLEAVED |
				SNDRV_PCM_INFO_PAUSE | SNDRV_PCM_INFO_RESUME),
	.formats =	      SNDRV_PCM_FMTBIT_S16_LE,
	.rates =		SNDRV_PCM_RATE_8000_48000,
	.rate_min =	     8000,
	.rate_max =	     48000,
	.channels_min =	 1,
	.channels_max =	 8,
	.buffer_bytes_max =
		COMPRE_CAPTURE_PERIOD_SIZE * COMPRE_CAPTURE_NUM_PERIODS ,
	.period_bytes_min =	COMPRE_CAPTURE_PERIOD_SIZE,
	.period_bytes_max = COMPRE_CAPTURE_PERIOD_SIZE,
	.periods_min =	  COMPRE_CAPTURE_NUM_PERIODS,
	.periods_max =	  COMPRE_CAPTURE_NUM_PERIODS,
	.fifo_size =	    0,
};

static struct snd_pcm_hardware msm_compr_hardware_playback = {
	.info =		 (SNDRV_PCM_INFO_MMAP |
				SNDRV_PCM_INFO_BLOCK_TRANSFER |
				SNDRV_PCM_INFO_MMAP_VALID |
				SNDRV_PCM_INFO_INTERLEAVED |
				SNDRV_PCM_INFO_PAUSE | SNDRV_PCM_INFO_RESUME),
	.formats =	      SNDRV_PCM_FMTBIT_S16_LE,
	.rates =		SNDRV_PCM_RATE_8000_48000 | SNDRV_PCM_RATE_KNOT,
	.rate_min =	     8000,
	.rate_max =	     48000,
	.channels_min =	 1,
	.channels_max =	 8,
	.buffer_bytes_max =     1200 * 1024 * 2,
	.period_bytes_min =	2400,
	.period_bytes_max =     1200 * 1024,
	.periods_min =	  2,
	.periods_max =	  1024,
	.fifo_size =	    0,
};

/* Conventional and unconventional sample rate supported */
static unsigned int supported_sample_rates[] = {
	8000, 11025, 12000, 16000, 22050, 24000, 32000, 44100, 48000
};

static struct snd_pcm_hw_constraint_list constraints_sample_rates = {
	.count = ARRAY_SIZE(supported_sample_rates),
	.list = supported_sample_rates,
	.mask = 0,
};

static void compr_event_handler(uint32_t opcode,
		uint32_t token, uint32_t *payload, void *priv)
{
	struct compr_audio *compr = priv;
	struct msm_audio *prtd = &compr->prtd;
	struct snd_pcm_substream *substream = prtd->substream;
	struct snd_pcm_runtime *runtime = substream->runtime;
	struct audio_aio_write_param param;
	struct audio_aio_read_param read_param;
	struct audio_buffer *buf = NULL;
	struct output_meta_data_st output_meta_data;
	uint32_t *ptrmem = (uint32_t *)payload;
	int i = 0;
	int time_stamp_flag = 0;
	int buffer_length = 0;

	pr_debug("%s opcode =%08x\n", __func__, opcode);
	switch (opcode) {
	case ASM_DATA_EVENT_WRITE_DONE: {
		uint32_t *ptrmem = (uint32_t *)&param;
		pr_debug("ASM_DATA_EVENT_WRITE_DONE\n");
		pr_debug("Buffer Consumed = 0x%08x\n", *ptrmem);
		prtd->pcm_irq_pos += prtd->pcm_count;
		if (atomic_read(&prtd->start))
			snd_pcm_period_elapsed(substream);
		else
			if (substream->timer_running)
				snd_timer_interrupt(substream->timer, 1);
		atomic_inc(&prtd->out_count);
		wake_up(&the_locks.write_wait);
		if (!atomic_read(&prtd->start)) {
			atomic_set(&prtd->pending_buffer, 1);
			break;
		} else
			atomic_set(&prtd->pending_buffer, 0);
		if (runtime->status->hw_ptr >= runtime->control->appl_ptr) {
			atomic_set(&prtd->pending_buffer, 1);
			runtime->render_flag |= SNDRV_RENDER_STOPPED;
			atomic_set(&prtd->pending_buffer, 1);
			pr_debug("%s:compr driver underrun hw_ptr = %ld appl_ptr = %ld\n",
				__func__, runtime->status->hw_ptr,
				runtime->control->appl_ptr);
			break;
		}
		buf = prtd->audio_client->port[IN].buf;
		pr_debug("%s:writing %d bytes of buffer[%d] to dsp 2\n",
				__func__, prtd->pcm_count, prtd->out_head);
		pr_debug("%s:writing buffer[%d] from 0x%08x\n",
				__func__, prtd->out_head,
				((unsigned int)buf[0].phys
				+ (prtd->out_head * prtd->pcm_count)));

		if (runtime->tstamp_mode == SNDRV_PCM_TSTAMP_ENABLE)
			time_stamp_flag = SET_TIMESTAMP;
		else
			time_stamp_flag = NO_TIMESTAMP;
		memcpy(&output_meta_data, (char *)(buf->data +
			prtd->out_head * prtd->pcm_count),
			COMPRE_OUTPUT_METADATA_SIZE);

		buffer_length = output_meta_data.frame_size;
		pr_debug("meta_data_length: %d, frame_length: %d\n",
			 output_meta_data.meta_data_length,
			 output_meta_data.frame_size);
		pr_debug("timestamp_msw: %d, timestamp_lsw: %d\n",
			 output_meta_data.timestamp_msw,
			 output_meta_data.timestamp_lsw);
		if (buffer_length == 0) {
			pr_debug("Recieved a zero length buffer-break out");
			break;
		}
		param.paddr = (unsigned long)buf[0].phys
				+ (prtd->out_head * prtd->pcm_count)
				+ output_meta_data.meta_data_length;
		param.len = buffer_length;
		param.msw_ts = output_meta_data.timestamp_msw;
		param.lsw_ts = output_meta_data.timestamp_lsw;
		param.flags = time_stamp_flag;
		param.uid =  (unsigned long)buf[0].phys
				+ (prtd->out_head * prtd->pcm_count
				+ output_meta_data.meta_data_length);
		for (i = 0; i < sizeof(struct audio_aio_write_param)/4;
					i++, ++ptrmem)
			pr_debug("cmd[%d]=0x%08x\n", i, *ptrmem);
		if (q6asm_async_write(prtd->audio_client,
					&param) < 0)
			pr_err("%s:q6asm_async_write failed\n",
				__func__);
		else
			prtd->out_head =
				(prtd->out_head + 1) & (runtime->periods - 1);
		break;
	}
	case ASM_DATA_CMDRSP_EOS:
		pr_debug("ASM_DATA_CMDRSP_EOS\n");
		if (atomic_read(&prtd->eos)) {
			pr_debug("ASM_DATA_CMDRSP_EOS wake up\n");
			prtd->cmd_ack = 1;
			wake_up(&the_locks.eos_wait);
			atomic_set(&prtd->eos, 0);
		}
		atomic_set(&prtd->pending_buffer, 1);
		break;
	case ASM_DATA_EVENT_READ_DONE: {
		pr_debug("ASM_DATA_EVENT_READ_DONE\n");
		pr_debug("buf = %p, data = 0x%X, *data = %p,\n"
			 "prtd->pcm_irq_pos = %d\n",
				prtd->audio_client->port[OUT].buf,
			 *(uint32_t *)prtd->audio_client->port[OUT].buf->data,
				prtd->audio_client->port[OUT].buf->data,
				prtd->pcm_irq_pos);

		memcpy(prtd->audio_client->port[OUT].buf->data +
			   prtd->pcm_irq_pos, (ptrmem + 2),
			   COMPRE_CAPTURE_HEADER_SIZE);
		pr_debug("buf = %p, updated data = 0x%X, *data = %p\n",
				prtd->audio_client->port[OUT].buf,
			*(uint32_t *)(prtd->audio_client->port[OUT].buf->data +
				prtd->pcm_irq_pos),
				prtd->audio_client->port[OUT].buf->data);
		if (!atomic_read(&prtd->start))
			break;
		pr_debug("frame size=%d, buffer = 0x%X\n", ptrmem[2],
				ptrmem[1]);
		if (ptrmem[2] > COMPRE_CAPTURE_MAX_FRAME_SIZE) {
			pr_err("Frame length exceeded the max length");
			break;
		}
		buf = prtd->audio_client->port[OUT].buf;
		pr_debug("pcm_irq_pos=%d, buf[0].phys = 0x%X\n",
				prtd->pcm_irq_pos, (uint32_t)buf[0].phys);
		read_param.len = prtd->pcm_count - COMPRE_CAPTURE_HEADER_SIZE;
		read_param.paddr = (unsigned long)(buf[0].phys) +
			prtd->pcm_irq_pos + COMPRE_CAPTURE_HEADER_SIZE;
		prtd->pcm_irq_pos += prtd->pcm_count;

		if (atomic_read(&prtd->start))
			snd_pcm_period_elapsed(substream);

		q6asm_async_read(prtd->audio_client, &read_param);
		break;
	}
	case ASM_DATA_EVENT_READ_COMPRESSED_DONE: {
		pr_debug("ASM_DATA_EVENT_READ_COMPRESSED_DONE\n");
		pr_debug("buf = %p, data = 0x%X, *data = %p,\n"
			 "prtd->pcm_irq_pos = %d\n",
				prtd->audio_client->port[OUT].buf,
			 *(uint32_t *)prtd->audio_client->port[OUT].buf->data,
				prtd->audio_client->port[OUT].buf->data,
				prtd->pcm_irq_pos);

		if (!atomic_read(&prtd->start))
			break;
		buf = prtd->audio_client->port[OUT].buf;
		pr_debug("pcm_irq_pos=%d, buf[0].phys = 0x%X\n",
				prtd->pcm_irq_pos, (uint32_t)buf[0].phys);
		read_param.len = prtd->pcm_count;
		read_param.paddr = (unsigned long)(buf[0].phys) +
			prtd->pcm_irq_pos;
		prtd->pcm_irq_pos += prtd->pcm_count;

		if (atomic_read(&prtd->start))
			snd_pcm_period_elapsed(substream);

		q6asm_async_read_compressed(prtd->audio_client, &read_param);
		break;
	}
	case APR_BASIC_RSP_RESULT: {
		switch (payload[0]) {
		case ASM_SESSION_CMD_RUN: {
			if (substream->stream
				!= SNDRV_PCM_STREAM_PLAYBACK) {
				atomic_set(&prtd->start, 1);
				break;
			}
			if (!atomic_read(&prtd->pending_buffer))
				break;
			pr_debug("%s:writing %d bytes"
				" of buffer[%d] to dsp\n",
				__func__, prtd->pcm_count, prtd->out_head);
			buf = prtd->audio_client->port[IN].buf;
			pr_debug("%s:writing buffer[%d] from 0x%08x\n",
				__func__, prtd->out_head,
				((unsigned int)buf[0].phys
				+ (prtd->out_head * prtd->pcm_count)));
			if (runtime->tstamp_mode == SNDRV_PCM_TSTAMP_ENABLE)
				time_stamp_flag = SET_TIMESTAMP;
			else
				time_stamp_flag = NO_TIMESTAMP;
			memcpy(&output_meta_data, (char *)(buf->data +
				prtd->out_head * prtd->pcm_count),
				COMPRE_OUTPUT_METADATA_SIZE);
			buffer_length = output_meta_data.frame_size;
			pr_debug("meta_data_length: %d, frame_length: %d\n",
				 output_meta_data.meta_data_length,
				 output_meta_data.frame_size);
			pr_debug("timestamp_msw: %d, timestamp_lsw: %d\n",
				 output_meta_data.timestamp_msw,
				 output_meta_data.timestamp_lsw);
			param.paddr = (unsigned long)buf[prtd->out_head].phys
					+ output_meta_data.meta_data_length;
			param.len = buffer_length;
			param.msw_ts = output_meta_data.timestamp_msw;
			param.lsw_ts = output_meta_data.timestamp_lsw;
			param.flags = time_stamp_flag;
			param.uid =  (unsigned long)buf[prtd->out_head].phys
					+ output_meta_data.meta_data_length;
			if (q6asm_async_write(prtd->audio_client,
						&param) < 0)
				pr_err("%s:q6asm_async_write failed\n",
					__func__);
			else
				prtd->out_head =
					(prtd->out_head + 1)
					& (runtime->periods - 1);
			atomic_set(&prtd->pending_buffer, 0);
		}
			break;
		case ASM_STREAM_CMD_FLUSH:
			pr_debug("ASM_STREAM_CMD_FLUSH\n");
			prtd->cmd_ack = 1;
			wake_up(&the_locks.flush_wait);
			break;
		default:
			break;
		}
		break;
	}
	default:
		pr_debug("Not Supported Event opcode[0x%x]\n", opcode);
		break;
	}
}

static int msm_compr_playback_prepare(struct snd_pcm_substream *substream)
{
	struct snd_pcm_runtime *runtime = substream->runtime;
	struct compr_audio *compr = runtime->private_data;
	struct snd_soc_pcm_runtime *soc_prtd = substream->private_data;
	struct msm_audio *prtd = &compr->prtd;
	struct asm_aac_cfg aac_cfg;
	struct asm_wma_cfg wma_cfg;
	struct asm_wmapro_cfg wma_pro_cfg;
	struct asm_amrwbplus_cfg amrwb_cfg;
	int ret;

	pr_debug("compressed stream prepare\n");
	prtd->pcm_size = snd_pcm_lib_buffer_bytes(substream);
	prtd->pcm_count = snd_pcm_lib_period_bytes(substream);
	prtd->pcm_irq_pos = 0;
	/* rate and channels are sent to audio driver */
	prtd->samp_rate = runtime->rate;
	prtd->channel_mode = runtime->channels;
	prtd->out_head = 0;
	atomic_set(&prtd->out_count, runtime->periods);

	if (prtd->enabled)
		return 0;

	switch (compr->info.codec_param.codec.id) {
	case SND_AUDIOCODEC_MP3:
		ret = q6asm_media_format_block(prtd->audio_client,
				compr->codec);
		if (ret < 0)
			pr_info("%s: CMD Format block failed\n", __func__);
		break;
	case SND_AUDIOCODEC_AAC:
		pr_debug("SND_AUDIOCODEC_AAC\n");
		memset(&aac_cfg, 0x0, sizeof(struct asm_aac_cfg));
		aac_cfg.aot = AAC_ENC_MODE_EAAC_P;
		aac_cfg.format = 0x03;
		aac_cfg.ch_cfg = runtime->channels;
		aac_cfg.sample_rate = runtime->rate;
		ret = q6asm_media_format_block_aac(prtd->audio_client,
					&aac_cfg);
		if (ret < 0)
			pr_err("%s: CMD Format block failed\n", __func__);
		break;
	case SND_AUDIOCODEC_AC3_PASS_THROUGH:
	case SND_AUDIOCODEC_DTS_PASS_THROUGH:
	case SND_AUDIOCODEC_DTS_LBR_PASS_THROUGH:
		pr_debug("compressd playback, no need to send decoder params");
		pr_debug("decoder id: %d\n",
			compr->info.codec_param.codec.id);
		msm_pcm_routing_reg_psthr_stream(
					soc_prtd->dai_link->be_id,
					prtd->session_id, substream->stream,
					1);
		break;
	case SND_AUDIOCODEC_WMA:
		pr_debug("SND_AUDIOCODEC_WMA\n");
		memset(&wma_cfg, 0x0, sizeof(struct asm_wma_cfg));
		wma_cfg.format_tag = compr->info.codec_param.codec.format;
		wma_cfg.ch_cfg = compr->info.codec_param.codec.ch_in;
		wma_cfg.sample_rate = compr->info.codec_param.codec.sample_rate;
		wma_cfg.avg_bytes_per_sec =
			compr->info.codec_param.codec.bit_rate/8;
		wma_cfg.block_align = compr->info.codec_param.codec.align;
		wma_cfg.valid_bits_per_sample =
		compr->info.codec_param.codec.options.wma.bits_per_sample;
		wma_cfg.ch_mask =
			compr->info.codec_param.codec.options.wma.channelmask;
		wma_cfg.encode_opt =
			compr->info.codec_param.codec.options.wma.encodeopt;
		ret = q6asm_media_format_block_wma(prtd->audio_client,
					&wma_cfg);
		if (ret < 0)
			pr_err("%s: CMD Format block failed\n", __func__);
		break;
	case SND_AUDIOCODEC_WMA_PRO:
		pr_debug("SND_AUDIOCODEC_WMA_PRO\n");
		memset(&wma_pro_cfg, 0x0, sizeof(struct asm_wmapro_cfg));
		wma_pro_cfg.format_tag = compr->info.codec_param.codec.format;
		wma_pro_cfg.ch_cfg = compr->info.codec_param.codec.ch_in;
		wma_pro_cfg.sample_rate =
			compr->info.codec_param.codec.sample_rate;
		wma_pro_cfg.avg_bytes_per_sec =
			compr->info.codec_param.codec.bit_rate/8;
		wma_pro_cfg.block_align = compr->info.codec_param.codec.align;
		wma_pro_cfg.valid_bits_per_sample =
			compr->info.codec_param.codec\
				.options.wma.bits_per_sample;
		wma_pro_cfg.ch_mask =
			compr->info.codec_param.codec.options.wma.channelmask;
		wma_pro_cfg.encode_opt =
			compr->info.codec_param.codec.options.wma.encodeopt;
		wma_pro_cfg.adv_encode_opt =
			compr->info.codec_param.codec.options.wma.encodeopt1;
		wma_pro_cfg.adv_encode_opt2 =
			compr->info.codec_param.codec.options.wma.encodeopt2;
		ret = q6asm_media_format_block_wmapro(prtd->audio_client,
				&wma_pro_cfg);
		if (ret < 0)
			pr_err("%s: CMD Format block failed\n", __func__);
		break;
	case SND_AUDIOCODEC_DTS:
	case SND_AUDIOCODEC_DTS_LBR:
		pr_debug("SND_AUDIOCODEC_DTS\n");
		ret = q6asm_media_format_block(prtd->audio_client,
				compr->codec);
		if (ret < 0) {
			pr_err("%s: CMD Format block failed\n", __func__);
			return ret;
		}
		break;
	case SND_AUDIOCODEC_AMRWB:
		pr_debug("SND_AUDIOCODEC_AMRWB\n");
		ret = q6asm_media_format_block(prtd->audio_client,
					compr->codec);
		if (ret < 0) {
			pr_err("%s: CMD Format block failed\n", __func__);
			return ret;
		}
		break;
	case SND_AUDIOCODEC_AMRWBPLUS:
		pr_debug("SND_AUDIOCODEC_AMRWBPLUS\n");
		memset(&amrwb_cfg, 0x0, sizeof(struct asm_amrwbplus_cfg));
		amrwb_cfg.size_bytes = sizeof(struct asm_amrwbplus_cfg);
		pr_debug("calling q6asm_media_format_block_amrwbplus");
		ret = q6asm_media_format_block_amrwbplus(prtd->audio_client,
						&amrwb_cfg);
		if (ret < 0) {
			pr_err("%s: CMD Format block failed\n", __func__);
			return ret;
		}
		break;
	case SND_AUDIOCODEC_MP2:
		pr_debug("%s: SND_AUDIOCODEC_MP2\n", __func__);
		break;
	default:
		return -EINVAL;
	}
	if (compr->info.codec_param.codec.transcode_dts) {
		msm_pcm_routing_reg_pseudo_stream(
			MSM_FRONTEND_DAI_PSEUDO,
			prtd->enc_audio_client->perf_mode,
			prtd->enc_audio_client->session,
			SNDRV_PCM_STREAM_CAPTURE,
			48000, runtime->channels > 6 ?
			6 : runtime->channels);
		pr_debug("%s: cmd: DTS ENCDEC CFG BLK\n", __func__);
		ret = q6asm_enc_cfg_blk_dts(prtd->enc_audio_client,
				DTS_ENC_SAMPLE_RATE48k,
				runtime->channels > 6 ?
				6 : runtime->channels);
		if (ret < 0)
			pr_err("%s: CMD: DTS ENCDEC CFG BLK failed\n",
				__func__);
	}
	prtd->enabled = 1;
	prtd->cmd_ack = 0;
	prtd->cmd_interrupt = 0;
	return 0;
}

static int msm_compr_capture_prepare(struct snd_pcm_substream *substream)
{
	struct snd_pcm_runtime *runtime = substream->runtime;
	struct compr_audio *compr = runtime->private_data;
	struct snd_soc_pcm_runtime *soc_prtd = substream->private_data;
	struct msm_audio *prtd = &compr->prtd;
	struct audio_buffer *buf = prtd->audio_client->port[OUT].buf;
	struct snd_codec *codec = &compr->info.codec_param.codec;
	struct audio_aio_read_param read_param;
	int ret = 0;
	int i;
	prtd->pcm_size = snd_pcm_lib_buffer_bytes(substream);
	prtd->pcm_count = snd_pcm_lib_period_bytes(substream);
	prtd->pcm_irq_pos = 0;

	/* rate and channels are sent to audio driver */
	prtd->samp_rate = runtime->rate;
	prtd->channel_mode = runtime->channels;

	if (prtd->enabled)
		return ret;
	read_param.len = prtd->pcm_count;

	switch (codec->id) {
	case SND_AUDIOCODEC_AMRWB:
		pr_debug("SND_AUDIOCODEC_AMRWB\n");
		ret = q6asm_enc_cfg_blk_amrwb(prtd->audio_client,
			MAX_NUM_FRAMES_PER_BUFFER,
			codec->options.generic.reserved[0] /*bitrate 0-8*/,
			codec->options.generic.reserved[1] /*dtx mode 0/1*/);
		if (ret < 0)
			pr_err("%s: CMD Format block" \
				"failed: %d\n", __func__, ret);
		break;
	case SND_AUDIOCODEC_PCM:
		pr_debug("SND_AUDIOCODEC_PCM\n");
		ret = q6asm_enc_cfg_blk_multi_ch_pcm(prtd->audio_client,
			 prtd->samp_rate, prtd->channel_mode);
		if (ret < 0)
			pr_info("%s: CMD Format block failed\n", __func__);
		break;
	default:
		pr_debug("No config for codec %d\n", codec->id);
	}
	pr_debug("%s: Samp_rate = %d, Channel = %d, pcm_size = %d,\n"
			 "pcm_count = %d, periods = %d\n",
			 __func__, prtd->samp_rate, prtd->channel_mode,
			 prtd->pcm_size, prtd->pcm_count, runtime->periods);

	for (i = 0; i < runtime->periods; i++) {
		read_param.uid = i;
		switch (codec->id) {
		case SND_AUDIOCODEC_AMRWB:
		case SND_AUDIOCODEC_PCM:
			read_param.len = prtd->pcm_count
					- COMPRE_CAPTURE_HEADER_SIZE;
			read_param.paddr = (unsigned long)(buf[i].phys)
					+ COMPRE_CAPTURE_HEADER_SIZE;
			pr_debug("Push buffer [%d] to DSP, "\
					"paddr: %p, vaddr: %p\n",
					i, (void *) read_param.paddr,
					buf[i].data);
			q6asm_async_read(prtd->audio_client, &read_param);
			break;
		case SND_AUDIOCODEC_PASS_THROUGH:
			read_param.paddr = (unsigned long)(buf[i].phys);
			q6asm_async_read_compressed(prtd->audio_client,
				&read_param);
			break;
		default:
			pr_err("Invalid format");
			ret = -EINVAL;
			break;
		}
	}
	prtd->periods = runtime->periods;

	prtd->enabled = 1;

	if (compr->info.codec_param.codec.id ==
			SND_AUDIOCODEC_PASS_THROUGH)
		msm_pcm_routing_reg_psthr_stream(
					soc_prtd->dai_link->be_id,
					prtd->session_id, substream->stream,
					1);

	return ret;
}

static int msm_compr_restart(struct snd_pcm_substream *substream)
{
	struct snd_pcm_runtime *runtime = substream->runtime;
	struct compr_audio *compr = runtime->private_data;
	struct msm_audio *prtd = &compr->prtd;
	struct audio_aio_write_param param;
	struct audio_buffer *buf = NULL;
	struct output_meta_data_st output_meta_data;
	int time_stamp_flag = 0;
	int buffer_length = 0;

	pr_err("msm_compr_restart\n");
	if (runtime->render_flag & SNDRV_RENDER_STOPPED) {
		buf = prtd->audio_client->port[IN].buf;
		pr_debug("%s:writing %d bytes of buffer[%d] to dsp 2\n",
				__func__, prtd->pcm_count, prtd->out_head);
		pr_debug("%s:writing buffer[%d] from 0x%08x\n",
				__func__, prtd->out_head,
				((unsigned int)buf[0].phys
				+ (prtd->out_head * prtd->pcm_count)));

		if (runtime->tstamp_mode == SNDRV_PCM_TSTAMP_ENABLE)
			time_stamp_flag = SET_TIMESTAMP;
		else
			time_stamp_flag = NO_TIMESTAMP;
		memcpy(&output_meta_data, (char *)(buf->data +
			prtd->out_head * prtd->pcm_count),
			COMPRE_OUTPUT_METADATA_SIZE);

		buffer_length = output_meta_data.frame_size;
		pr_debug("meta_data_length: %d, frame_length: %d\n",
			 output_meta_data.meta_data_length,
			 output_meta_data.frame_size);
		pr_debug("timestamp_msw: %d, timestamp_lsw: %d\n",
			 output_meta_data.timestamp_msw,
			 output_meta_data.timestamp_lsw);
		 if (buffer_length == 0) {
			pr_debug("Recieved a zero length buffer-break out");
			return -EINVAL;
		}
		param.paddr = (unsigned long)buf[0].phys
				+ (prtd->out_head * prtd->pcm_count)
				+ output_meta_data.meta_data_length;
		param.len = buffer_length;
		param.msw_ts = output_meta_data.timestamp_msw;
		param.lsw_ts = output_meta_data.timestamp_lsw;
		param.flags = time_stamp_flag;
		param.uid =  (unsigned long)buf[0].phys
				+ (prtd->out_head * prtd->pcm_count
				+ output_meta_data.meta_data_length);
		if (q6asm_async_write(prtd->audio_client,
					&param) < 0)
			pr_err("%s:q6asm_async_write failed\n",
				__func__);
		else
			prtd->out_head =
				(prtd->out_head + 1) & (runtime->periods - 1);

		runtime->render_flag &= ~SNDRV_RENDER_STOPPED;
		atomic_set(&prtd->pending_buffer, 0);
		return 0;
	}
	return 0;
}

static int msm_compr_trigger(struct snd_pcm_substream *substream, int cmd)
{
	int ret = 0;
	struct snd_pcm_runtime *runtime = substream->runtime;
	struct compr_audio *compr = runtime->private_data;
	struct msm_audio *prtd = &compr->prtd;

	pr_debug("%s\n", __func__);
	switch (cmd) {
	case SNDRV_PCM_TRIGGER_START:
		prtd->pcm_irq_pos = 0;
		/* intentional fall-through */
	case SNDRV_PCM_TRIGGER_RESUME:
	case SNDRV_PCM_TRIGGER_PAUSE_RELEASE:
		pr_debug("%s: Trigger start\n", __func__);
		q6asm_run_nowait(prtd->audio_client, 0, 0, 0);
		if (prtd->enc_audio_client)
			q6asm_run_nowait(prtd->enc_audio_client, 0, 0, 0);
		atomic_set(&prtd->start, 1);
		break;
	case SNDRV_PCM_TRIGGER_STOP:
		atomic_set(&prtd->start, 0);
		runtime->render_flag &= ~SNDRV_RENDER_STOPPED;
		break;
	case SNDRV_PCM_TRIGGER_SUSPEND:
	case SNDRV_PCM_TRIGGER_PAUSE_PUSH:
		pr_debug("SNDRV_PCM_TRIGGER_PAUSE\n");
		q6asm_cmd_nowait(prtd->audio_client, CMD_PAUSE);
		if (prtd->enc_audio_client)
			q6asm_cmd_nowait(prtd->enc_audio_client, CMD_PAUSE);
		atomic_set(&prtd->start, 0);
		runtime->render_flag &= ~SNDRV_RENDER_STOPPED;
		break;
	default:
		ret = -EINVAL;
		break;
	}

	return ret;
}

static void populate_codec_list(struct compr_audio *compr,
		struct snd_pcm_runtime *runtime)
{
	pr_debug("%s\n", __func__);
	/* MP3 Block */
	compr->info.compr_cap.num_codecs = 14;
	compr->info.compr_cap.min_fragment_size = runtime->hw.period_bytes_min;
	compr->info.compr_cap.max_fragment_size = runtime->hw.period_bytes_max;
	compr->info.compr_cap.min_fragments = runtime->hw.periods_min;
	compr->info.compr_cap.max_fragments = runtime->hw.periods_max;
	compr->info.compr_cap.codecs[0] = SND_AUDIOCODEC_MP3;
	compr->info.compr_cap.codecs[1] = SND_AUDIOCODEC_AAC;
	compr->info.compr_cap.codecs[2] = SND_AUDIOCODEC_AC3_PASS_THROUGH;
	compr->info.compr_cap.codecs[3] = SND_AUDIOCODEC_WMA;
	compr->info.compr_cap.codecs[4] = SND_AUDIOCODEC_WMA_PRO;
	compr->info.compr_cap.codecs[5] = SND_AUDIOCODEC_DTS;
	compr->info.compr_cap.codecs[6] = SND_AUDIOCODEC_DTS_LBR;
	compr->info.compr_cap.codecs[7] = SND_AUDIOCODEC_DTS_PASS_THROUGH;
	compr->info.compr_cap.codecs[8] = SND_AUDIOCODEC_AMRWB;
	compr->info.compr_cap.codecs[9] = SND_AUDIOCODEC_AMRWBPLUS;
	compr->info.compr_cap.codecs[10] = SND_AUDIOCODEC_PASS_THROUGH;
	compr->info.compr_cap.codecs[11] = SND_AUDIOCODEC_PCM;
	compr->info.compr_cap.codecs[12] = SND_AUDIOCODEC_MP2;
	compr->info.compr_cap.codecs[13] = SND_AUDIOCODEC_DTS_LBR_PASS_THROUGH;
	/* Add new codecs here and update num_codecs*/
}

static int msm_compr_open(struct snd_pcm_substream *substream)
{
	struct snd_pcm_runtime *runtime = substream->runtime;
	struct snd_soc_pcm_runtime *soc_prtd = substream->private_data;
	struct compr_audio *compr;
	struct msm_audio *prtd;
	int ret = 0;
	int index = 0;

	pr_debug("%s\n", __func__);
	compr = kzalloc(sizeof(struct compr_audio), GFP_KERNEL);
	if (compr == NULL) {
		pr_err("Failed to allocate memory for msm_audio\n");
		return -ENOMEM;
	}
	prtd = &compr->prtd;
	prtd->substream = substream;
	runtime->render_flag = SNDRV_DMA_MODE;
	prtd->audio_client = q6asm_audio_client_alloc(
				(app_cb)compr_event_handler, compr);
	if (!prtd->audio_client) {
		pr_info("%s: Could not allocate memory\n", __func__);
		kfree(prtd);
		return -ENOMEM;
	}
	prtd->audio_client->perf_mode = false;
	pr_info("%s: session ID %d\n", __func__, prtd->audio_client->session);

	prtd->session_id = prtd->audio_client->session;

	if (substream->stream == SNDRV_PCM_STREAM_PLAYBACK) {
		runtime->hw = msm_compr_hardware_playback;
		prtd->cmd_ack = 1;
	} else {
		runtime->hw = msm_compr_hardware_capture;
	}


	ret = snd_pcm_hw_constraint_list(runtime, 0,
			SNDRV_PCM_HW_PARAM_RATE,
			&constraints_sample_rates);
	if (ret < 0)
		pr_info("snd_pcm_hw_constraint_list failed\n");
	/* Ensure that buffer size is a multiple of period size */
	ret = snd_pcm_hw_constraint_integer(runtime,
			    SNDRV_PCM_HW_PARAM_PERIODS);
	if (ret < 0)
		pr_info("snd_pcm_hw_constraint_integer failed\n");

	prtd->dsp_cnt = 0;
	atomic_set(&prtd->pending_buffer, 1);
	if (substream->stream == SNDRV_PCM_STREAM_PLAYBACK) {
		compr->codec = FORMAT_MP3;
		mutex_lock(&volume_lock);
		for (index = 0; index < MAX_COMPR_SESSIONS; index++) {
			if (compressed_audio[index].fe_id == INVALID_SESSION)
				break;
		}
		if (index == MAX_COMPR_SESSIONS) {
			pr_err("Cannot allocate the session, no free sessions");
			mutex_unlock(&volume_lock);
			return -EMFILE;
		}
		compressed_audio[index].prtd =  &compr->prtd;
		compressed_audio[index].fe_id =  soc_prtd->dai_link->be_id;
		mutex_unlock(&volume_lock);
	}
	populate_codec_list(compr, runtime);
	runtime->private_data = compr;
	atomic_set(&prtd->eos, 0);
<<<<<<< HEAD
=======
	compressed_audio.prtd =  &compr->prtd;

>>>>>>> 34111ae2
	return 0;
}

int compressed_set_volume(unsigned volume, int fe_id)
{
	int rc = 0;
	struct snd_pcm_substream *substream = NULL;
	struct compr_audio *compr = NULL;
	int index = 0;
	if (fe_id == INVALID_SESSION)
		return -ENODEV;
	for (index = 0; index < MAX_COMPR_SESSIONS; index++) {
		if (compressed_audio[index].fe_id == fe_id)
			break;
	}
	if (index == MAX_COMPR_SESSIONS)
		return -ENODEV;

	if (compressed_audio[index].prtd)
		substream = compressed_audio[index].prtd->substream;
	if (substream)
		compr = substream->runtime->private_data;
	if (compr) {
		switch (compr->info.codec_param.codec.id) {
		case SND_AUDIOCODEC_AC3_PASS_THROUGH:
		case SND_AUDIOCODEC_DTS_PASS_THROUGH:
		case SND_AUDIOCODEC_DTS_LBR_PASS_THROUGH:
		case SND_AUDIOCODEC_PASS_THROUGH:
			pr_err("%s: called on passthrough handle", __func__);
			return rc;
		}
	} else
		return rc;

	if (compressed_audio[index].prtd->audio_client) {
		rc = q6asm_set_volume(
				compressed_audio[index].prtd->audio_client,
				volume);
		if (rc < 0) {
			pr_err("%s: Send Volume command failed"
					" rc=%d\n", __func__, rc);
		}
	}
	compressed_audio[index].volume = volume;
	return rc;
}

static int msm_compr_playback_close(struct snd_pcm_substream *substream)
{
	struct snd_pcm_runtime *runtime = substream->runtime;
	struct snd_soc_pcm_runtime *soc_prtd = substream->private_data;
	struct compr_audio *compr = runtime->private_data;
	struct msm_audio *prtd = &compr->prtd;
	int dir = 0;
	int index = 0;

	pr_debug("%s\n", __func__);

	dir = IN;
	atomic_set(&prtd->pending_buffer, 0);
	prtd->pcm_irq_pos = 0;
	q6asm_cmd(prtd->audio_client, CMD_CLOSE);
	if (prtd->enc_audio_client)
		q6asm_cmd(prtd->enc_audio_client, CMD_CLOSE);

	mutex_lock(&volume_lock);
	for (index = 0; index < MAX_COMPR_SESSIONS; index++) {
		if (compressed_audio[index].fe_id == soc_prtd->dai_link->be_id)
			break;
	}
	if (index != MAX_COMPR_SESSIONS) {
		compressed_audio[index].prtd = NULL;
		compressed_audio[index].fe_id = INVALID_SESSION;
		compressed_audio[index].volume = 0x2000;
	}
	mutex_unlock(&volume_lock);

	q6asm_audio_client_buf_free_contiguous(dir,
				prtd->audio_client);
	switch (compr->info.codec_param.codec.id) {
	case SND_AUDIOCODEC_AC3_PASS_THROUGH:
	case SND_AUDIOCODEC_DTS_PASS_THROUGH:
	case SND_AUDIOCODEC_DTS_LBR_PASS_THROUGH:
		msm_pcm_routing_reg_psthr_stream(
			soc_prtd->dai_link->be_id,
			prtd->session_id, substream->stream,
			0);
	default:
		msm_pcm_routing_dereg_phy_stream(
			soc_prtd->dai_link->be_id,
			SNDRV_PCM_STREAM_PLAYBACK);
	}
	if (compr->info.codec_param.codec.transcode_dts) {
		msm_pcm_routing_dereg_pseudo_stream(MSM_FRONTEND_DAI_PSEUDO,
			prtd->enc_audio_client->session);
	}
	if (prtd->enc_audio_client)
		q6asm_audio_client_free(prtd->enc_audio_client);
	q6asm_audio_client_free(prtd->audio_client);
	kfree(prtd);
	return 0;
}

static int msm_compr_capture_close(struct snd_pcm_substream *substream)
{
	struct snd_pcm_runtime *runtime = substream->runtime;
	struct snd_soc_pcm_runtime *soc_prtd = substream->private_data;
	struct compr_audio *compr = runtime->private_data;
	struct msm_audio *prtd = &compr->prtd;
	int dir = OUT;

	pr_debug("%s\n", __func__);
	atomic_set(&prtd->pending_buffer, 0);
	q6asm_cmd(prtd->audio_client, CMD_CLOSE);
	q6asm_audio_client_buf_free_contiguous(dir,
				prtd->audio_client);
	if (compr->info.codec_param.codec.id ==
			SND_AUDIOCODEC_PASS_THROUGH)
		msm_pcm_routing_reg_psthr_stream(
					soc_prtd->dai_link->be_id,
					prtd->session_id, substream->stream,
					0);
	else
		msm_pcm_routing_dereg_phy_stream(soc_prtd->dai_link->be_id,
					SNDRV_PCM_STREAM_CAPTURE);
	q6asm_audio_client_free(prtd->audio_client);
	kfree(prtd);

	return 0;
}

static int msm_compr_close(struct snd_pcm_substream *substream)
{
	int ret = 0;

	if (substream->stream == SNDRV_PCM_STREAM_PLAYBACK)
		ret = msm_compr_playback_close(substream);
	else if (substream->stream == SNDRV_PCM_STREAM_CAPTURE)
		ret = msm_compr_capture_close(substream);
	return ret;
}
static int msm_compr_prepare(struct snd_pcm_substream *substream)
{
	int ret = 0;

	if (substream->stream == SNDRV_PCM_STREAM_PLAYBACK)
		ret = msm_compr_playback_prepare(substream);
	else if (substream->stream == SNDRV_PCM_STREAM_CAPTURE)
		ret = msm_compr_capture_prepare(substream);
	return ret;
}

static snd_pcm_uframes_t msm_compr_pointer(struct snd_pcm_substream *substream)
{

	struct snd_pcm_runtime *runtime = substream->runtime;
	struct compr_audio *compr = runtime->private_data;
	struct msm_audio *prtd = &compr->prtd;

	if (prtd->pcm_irq_pos >= prtd->pcm_size)
		prtd->pcm_irq_pos = 0;

	pr_debug("%s: pcm_irq_pos = %d, pcm_size = %d, sample_bits = %d,\n"
			 "frame_bits = %d\n", __func__, prtd->pcm_irq_pos,
			 prtd->pcm_size, runtime->sample_bits,
			 runtime->frame_bits);
	return bytes_to_frames(runtime, (prtd->pcm_irq_pos));
}

static int msm_compr_mmap(struct snd_pcm_substream *substream,
				struct vm_area_struct *vma)
{
	int result = 0;
	struct snd_pcm_runtime *runtime = substream->runtime;
	struct compr_audio *compr = runtime->private_data;
	struct msm_audio *prtd = &compr->prtd;

	pr_debug("%s\n", __func__);
	prtd->mmap_flag = 1;
	runtime->render_flag = SNDRV_NON_DMA_MODE;
	if (runtime->dma_addr && runtime->dma_bytes) {
		vma->vm_page_prot = pgprot_noncached(vma->vm_page_prot);
		result = remap_pfn_range(vma, vma->vm_start,
				runtime->dma_addr >> PAGE_SHIFT,
				runtime->dma_bytes,
				vma->vm_page_prot);
	} else {
		pr_err("Physical address or size of buf is NULL");
		return -EINVAL;
	}
	return result;
}

static int msm_compr_hw_params(struct snd_pcm_substream *substream,
				struct snd_pcm_hw_params *params)
{
	struct snd_pcm_runtime *runtime = substream->runtime;
	struct snd_soc_pcm_runtime *soc_prtd = substream->private_data;
	struct compr_audio *compr = runtime->private_data;
	struct msm_audio *prtd = &compr->prtd;
	struct snd_dma_buffer *dma_buf = &substream->dma_buffer;
	struct audio_buffer *buf;
	int dir, ret;
	struct asm_softpause_params softpause = {
		.enable = SOFT_PAUSE_ENABLE,
		.period = SOFT_PAUSE_PERIOD,
		.step = SOFT_PAUSE_STEP,
		.rampingcurve = SOFT_PAUSE_CURVE_LINEAR,
	};
	struct asm_softvolume_params softvol = {
		.period = SOFT_VOLUME_PERIOD,
		.step = SOFT_VOLUME_STEP,
		.rampingcurve = SOFT_VOLUME_CURVE_LINEAR,
	};

	pr_debug("%s\n", __func__);
	if (substream->stream == SNDRV_PCM_STREAM_PLAYBACK)
		dir = IN;
	else
		dir = OUT;


	if (substream->stream == SNDRV_PCM_STREAM_PLAYBACK) {
		switch (compr->info.codec_param.codec.id) {
		case SND_AUDIOCODEC_AC3_PASS_THROUGH:
		case SND_AUDIOCODEC_DTS_PASS_THROUGH:
		case SND_AUDIOCODEC_DTS_LBR_PASS_THROUGH:
			ret = q6asm_open_write_compressed(prtd->audio_client,
					compr->codec);

			if (ret < 0) {
				pr_err("%s: Session out open failed\n",
					__func__);
				return -ENOMEM;
			}
			break;
		default:
			ret = q6asm_open_write(prtd->audio_client,
					compr->codec);
			if (ret < 0) {
				pr_err("%s: Session out open failed\n",
					__func__);
				return -ENOMEM;
			}
			msm_pcm_routing_reg_phy_stream(
				soc_prtd->dai_link->be_id,
				prtd->audio_client->perf_mode,
				prtd->session_id,
				substream->stream);
<<<<<<< HEAD

			ret = compressed_set_volume(
					compressed_audio[
					soc_prtd->dai_link->be_id].volume,
					soc_prtd->dai_link->be_id);
=======
			ret = compressed_set_volume(0);
>>>>>>> 34111ae2
			if (ret < 0)
				pr_err("%s : Set Volume failed : %d",
					__func__, ret);

			ret = q6asm_set_softpause(prtd->audio_client,
					&softpause);
			if (ret < 0)
				pr_err("%s: Send SoftPause Param failed ret=%d\n",
					__func__, ret);
			ret = q6asm_set_softvolume(prtd->audio_client,
					&softvol);
			if (ret < 0)
				pr_err("%s: Send SoftVolume Param failed ret=%d\n",
					__func__, ret);

			if (compr->info.codec_param.codec.transcode_dts) {
				prtd->enc_audio_client =
					q6asm_audio_client_alloc(
					(app_cb)compr_event_handler, compr);
				if (!prtd->enc_audio_client) {
					pr_err("%s: Could not allocate " \
							"memory\n", __func__);
					return -ENOMEM;
				}
				prtd->enc_audio_client->perf_mode = false;
				pr_debug("%s Setting up loopback path\n",
						__func__);
				ret = q6asm_open_transcode_loopback(
					prtd->enc_audio_client,
					params_channels(params));
				if (ret < 0) {
					pr_err("%s: Session transcode " \
						"loopback open failed\n",
						__func__);
					return -ENODEV;
				}
			}

			break;
		}
	} else if (substream->stream == SNDRV_PCM_STREAM_CAPTURE) {
		switch (compr->info.codec_param.codec.id) {
		case SND_AUDIOCODEC_AMRWB:
			pr_debug("q6asm_open_read(FORMAT_AMRWB)\n");
			ret = q6asm_open_read(prtd->audio_client,
				FORMAT_AMRWB);
			if (ret < 0) {
				pr_err("%s: compressed Session out open failed\n",
					__func__);
				return -ENOMEM;
			}
			pr_debug("msm_pcm_routing_reg_phy_stream\n");
			msm_pcm_routing_reg_phy_stream(
					soc_prtd->dai_link->be_id,
					prtd->audio_client->perf_mode,
					prtd->session_id, substream->stream);
			break;
		case SND_AUDIOCODEC_PCM:
			pr_debug("q6asm_open_read(FORMAT_PCM)\n");
			ret = q6asm_open_read(prtd->audio_client,
				FORMAT_MULTI_CHANNEL_LINEAR_PCM);
			if (ret < 0) {
				pr_err("%s: compressed Session open failed\n",
					__func__);
				return -ENOMEM;
			}
			pr_debug("msm_pcm_routing_reg_phy_stream\n");
			msm_pcm_routing_reg_phy_stream(
					soc_prtd->dai_link->be_id,
					prtd->audio_client->perf_mode,
					prtd->session_id, substream->stream);
			break;
		case SND_AUDIOCODEC_PASS_THROUGH:
			pr_debug("q6asm_open_read_compressed(COMPRESSED_META_DATA_MODE)\n");
			ret = q6asm_open_read_compressed(prtd->audio_client,
				MAX_NUM_FRAMES_PER_BUFFER,
				COMPRESSED_META_DATA_MODE);
			break;
		default:
			pr_err("Invalid codec for compressed session open\n");
			return -EFAULT;
		}

		if (ret < 0) {
			pr_err("%s: compressed Session out open failed\n",
				__func__);
			return -ENOMEM;
		}
	}

	ret = q6asm_set_io_mode(prtd->audio_client, ASYNC_IO_MODE);
	if (ret < 0) {
		pr_err("%s: Set IO mode failed\n", __func__);
		return -ENOMEM;
	}
	/* Modifying kernel hardware params based on userspace config */
	if (params_periods(params) > 0 &&
		(params_periods(params) != runtime->hw.periods_max)) {
		runtime->hw.periods_max = params_periods(params);
	}
	if (params_period_bytes(params) > 0 &&
		(params_period_bytes(params) != runtime->hw.period_bytes_min)) {
		runtime->hw.period_bytes_min = params_period_bytes(params);
	}
	runtime->hw.buffer_bytes_max =
			runtime->hw.period_bytes_min * runtime->hw.periods_max;
	ret = q6asm_audio_client_buf_alloc_contiguous(dir,
			prtd->audio_client,
			runtime->hw.period_bytes_min,
			runtime->hw.periods_max);
	if (ret < 0) {
		pr_err("Audio Start: Buffer Allocation failed "
					"rc = %d\n", ret);
		return -ENOMEM;
	}
	buf = prtd->audio_client->port[dir].buf;

	dma_buf->dev.type = SNDRV_DMA_TYPE_DEV;
	dma_buf->dev.dev = substream->pcm->card->dev;
	dma_buf->private_data = NULL;
	dma_buf->area = buf[0].data;
	dma_buf->addr =  buf[0].phys;
	dma_buf->bytes = runtime->hw.buffer_bytes_max;

	pr_debug("%s: buf[%p]dma_buf->area[%p]dma_buf->addr[%p]\n"
		 "dma_buf->bytes[%d]\n", __func__,
		 (void *)buf, (void *)dma_buf->area,
		 (void *)dma_buf->addr, dma_buf->bytes);
	if (!dma_buf->area)
		return -ENOMEM;

	snd_pcm_set_runtime_buffer(substream, &substream->dma_buffer);
	return 0;
}

static int msm_compr_ioctl(struct snd_pcm_substream *substream,
		unsigned int cmd, void *arg)
{
	int rc = 0;
	struct snd_compr_routing param;
	struct snd_soc_pcm_runtime *soc_prtd = substream->private_data;
	struct snd_pcm_runtime *runtime = substream->runtime;
	struct compr_audio *compr = runtime->private_data;
	struct msm_audio *prtd = &compr->prtd;
	uint64_t timestamp;
	uint64_t temp;

	switch (cmd) {
	case SNDRV_COMPRESS_TSTAMP: {
		struct snd_compr_tstamp tstamp;
		pr_debug("SNDRV_COMPRESS_TSTAMP\n");

		memset(&tstamp, 0x0, sizeof(struct snd_compr_tstamp));
		rc = q6asm_get_session_time(prtd->audio_client, &timestamp);
		if (rc < 0) {
			pr_err("%s: fail to get session tstamp\n", __func__);
			return rc;
		}
		temp = (timestamp * 2 * runtime->channels);
		temp = temp * (runtime->rate/1000);
		temp = div_u64(temp, 1000);
		tstamp.sampling_rate = runtime->rate;
		tstamp.timestamp = timestamp;
		pr_debug("%s: bytes_consumed:,"
			"timestamp = %lld,\n", __func__,
			tstamp.timestamp);
		if (copy_to_user((void *) arg, &tstamp,
			sizeof(struct snd_compr_tstamp)))
				return -EFAULT;
		return 0;
	}
	case SNDRV_COMPRESS_GET_CAPS:
		pr_debug("SNDRV_COMPRESS_GET_CAPS\n");
		if (copy_to_user((void *) arg, &compr->info.compr_cap,
			sizeof(struct snd_compr_caps))) {
			rc = -EFAULT;
			pr_err("%s: ERROR: copy to user\n", __func__);
			return rc;
		}
		return 0;
	case SNDRV_COMPRESS_SET_PARAMS:
		pr_debug("SNDRV_COMPRESS_SET_PARAMS: ");
		if (copy_from_user(&compr->info.codec_param, (void *) arg,
			sizeof(struct snd_compr_params))) {
			rc = -EFAULT;
			pr_err("%s: ERROR: copy from user\n", __func__);
			return rc;
		}
		/*
		* DTS Security needed for the transcode path
		*/
		if (compr->info.codec_param.codec.transcode_dts) {
			char modelId[128];
			struct snd_dec_dts opt_dts =
				compr->info.codec_param.codec.dts;
			int modelIdLength = opt_dts.modelIdLength;
			if (copy_from_user(modelId, (void *)opt_dts.modelId,
				modelIdLength))
				pr_err("%s: ERROR: copy modelId\n", __func__);
			modelId[modelIdLength] = '\0';
			pr_debug("%s: Received modelId =%s,length=%d\n",
				__func__, modelId, modelIdLength);
			core_set_dts_model_id(modelIdLength, modelId);
		}
		switch (compr->info.codec_param.codec.id) {
		case SND_AUDIOCODEC_MP3:
			/* For MP3 we dont need any other parameter */
			pr_debug("SND_AUDIOCODEC_MP3\n");
			compr->codec = FORMAT_MP3;
			break;
		case SND_AUDIOCODEC_AAC:
			pr_debug("SND_AUDIOCODEC_AAC\n");
			compr->codec = FORMAT_MPEG4_AAC;
			break;
		case SND_AUDIOCODEC_AC3_PASS_THROUGH:
			pr_debug("SND_AUDIOCODEC_AC3_PASS_THROUGH\n");
			compr->codec = FORMAT_AC3;
			break;
		case SND_AUDIOCODEC_WMA:
			pr_debug("SND_AUDIOCODEC_WMA\n");
			compr->codec = FORMAT_WMA_V9;
			break;
		case SND_AUDIOCODEC_WMA_PRO:
			pr_debug("SND_AUDIOCODEC_WMA_PRO\n");
			compr->codec = FORMAT_WMA_V10PRO;
			break;
		case SND_AUDIOCODEC_DTS_PASS_THROUGH:
			pr_debug("SND_AUDIOCODEC_DTS_PASS_THROUGH\n");
			compr->codec = FORMAT_DTS;
			break;
		case SND_AUDIOCODEC_DTS_LBR_PASS_THROUGH:
			pr_debug("SND_AUDIOCODEC_DTS_LBR_PASS_THROUGH\n");
			compr->codec = FORMAT_DTS_LBR;
			break;
		case SND_AUDIOCODEC_DTS: {
			char modelId[128];
			struct snd_dec_dts opt_dts =
				compr->info.codec_param.codec.dts;
			int modelIdLength = opt_dts.modelIdLength;
			pr_debug("SND_AUDIOCODEC_DTS\n");
			if (copy_from_user(modelId, (void *)opt_dts.modelId,
				modelIdLength))
				pr_err("%s: ERROR: copy modelId\n", __func__);
			modelId[modelIdLength] = '\0';
			pr_debug("%s: Received modelId =%s,length=%d\n",
				__func__, modelId, modelIdLength);
			core_set_dts_model_id(modelIdLength, modelId);
			compr->codec = FORMAT_DTS;
			}
			break;
		case SND_AUDIOCODEC_DTS_LBR:{
			char modelId[128];
			struct snd_dec_dts opt_dts =
				compr->info.codec_param.codec.dts;
			int modelIdLength = opt_dts.modelIdLength;
			pr_debug("SND_AUDIOCODEC_DTS_LBR\n");
			if (copy_from_user(modelId, (void *)opt_dts.modelId,
					modelIdLength))
				pr_err("%s: ERROR: copy modelId\n", __func__);
			modelId[modelIdLength] = '\0';
			pr_debug("%s: Received modelId =%s,length=%d\n",
				__func__, modelId, modelIdLength);
			core_set_dts_model_id(modelIdLength, modelId);
			compr->codec = FORMAT_DTS_LBR;
			}
			break;
		case SND_AUDIOCODEC_AMRWB:
			pr_debug("msm_compr_ioctl SND_AUDIOCODEC_AMRWB\n");
			compr->codec = FORMAT_AMRWB;
			break;
		case SND_AUDIOCODEC_AMRWBPLUS:
			pr_debug("msm_compr_ioctl SND_AUDIOCODEC_AMRWBPLUS\n");
			compr->codec = FORMAT_AMR_WB_PLUS;
			break;
		case SND_AUDIOCODEC_PASS_THROUGH:
			/* format pass through is used for HDMI IN compressed
			   where the decoder format is indicated by LPASS */
			pr_debug("msm_compr_ioctl SND_AUDIOCODEC_PASSTHROUGH\n");
			compr->codec = FORMAT_PASS_THROUGH;
			break;
		case SND_AUDIOCODEC_PCM:
			pr_debug("msm_compr_ioctl SND_AUDIOCODEC_PCM\n");
			compr->codec = FORMAT_MULTI_CHANNEL_LINEAR_PCM;
			break;
		case SND_AUDIOCODEC_MP2:
			pr_debug("SND_AUDIOCODEC_MP2\n");
			compr->codec = FORMAT_MP2;
			break;
		default:
			pr_err("msm_compr_ioctl failed..unknown codec\n");
			return -EFAULT;
		}
		return 0;
	case SNDRV_PCM_IOCTL1_RESET:
		pr_debug("SNDRV_PCM_IOCTL1_RESET\n");
		/* Flush only when session is started during CAPTURE,
		   while PLAYBACK has no such restriction. */
		if (substream->stream == SNDRV_PCM_STREAM_PLAYBACK ||
			  (substream->stream == SNDRV_PCM_STREAM_CAPTURE &&
						atomic_read(&prtd->start))) {
			if (atomic_read(&prtd->eos)) {
				prtd->cmd_interrupt = 1;
				wake_up(&the_locks.eos_wait);
				atomic_set(&prtd->eos, 0);
				atomic_set(&prtd->pending_buffer, 1);
			}

			/* A unlikely race condition possible with FLUSH
			   DRAIN if ack is set by flush and reset by drain */
			prtd->cmd_ack = 0;
			rc = q6asm_cmd(prtd->audio_client, CMD_FLUSH);
			if (rc < 0) {
				pr_err("%s: flush cmd failed rc=%d\n",
					__func__, rc);
				return rc;
			}
			rc = wait_event_timeout(the_locks.flush_wait,
				prtd->cmd_ack, 5 * HZ);
			if (rc < 0)
				pr_err("Flush cmd timeout\n");
			prtd->pcm_irq_pos = 0;
		}
		break;
	case SNDRV_COMPRESS_DRAIN:
		pr_debug("%s: SNDRV_COMPRESS_DRAIN\n", __func__);
		if (atomic_read(&prtd->pending_buffer)) {
			pr_debug("%s: no pending writes, drain would block\n",
			__func__);
			return -EWOULDBLOCK;
		}

		atomic_set(&prtd->eos, 1);
		atomic_set(&prtd->pending_buffer, 0);
		prtd->cmd_ack = 0;
		q6asm_cmd_nowait(prtd->audio_client, CMD_EOS);
		/* Wait indefinitely for  DRAIN. Flush can also signal this*/
		rc = wait_event_interruptible(the_locks.eos_wait,
			(prtd->cmd_ack || prtd->cmd_interrupt));
		if (rc < 0)
			pr_err("EOS cmd interrupted\n");
		pr_debug("%s: SNDRV_COMPRESS_DRAIN  out of wait\n", __func__);

		if (prtd->cmd_interrupt)
			rc = -EINTR;

		prtd->cmd_interrupt = 0;
		return rc;
	case SNDRV_COMPRESS_SET_ROUTING:
		pr_debug("SNDRV_COMPRESS_SET_ROUTING: ");
		if (copy_from_user(&param, (void *) arg,
			sizeof(struct snd_compr_routing))) {
			rc = -EFAULT;
			pr_err("%s: ERROR: copy from user\n", __func__);
			return rc;
		}
		if (param.session_type == TRANSCODE_SESSION &&
			prtd->enc_audio_client) {
			if (param.operation == DISCONNECT_STREAM)
				msm_pcm_routing_dereg_pseudo_stream(
					MSM_FRONTEND_DAI_PSEUDO,
					prtd->enc_audio_client->session);
			else if (param.operation == CONNECT_STREAM)
				msm_pcm_routing_reg_pseudo_stream(
					MSM_FRONTEND_DAI_PSEUDO,
					prtd->enc_audio_client->perf_mode,
					prtd->enc_audio_client->session,
					SNDRV_PCM_STREAM_CAPTURE,
					48000, runtime->channels > 6 ?
					6 : runtime->channels);
		}
		if (param.session_type == PASSTHROUGH_SESSION) {
			if (param.operation == DISCONNECT_STREAM)
				msm_pcm_routing_reg_psthr_stream(
					soc_prtd->dai_link->be_id,
					prtd->session_id, substream->stream,
					0);
			else if (param.operation == CONNECT_STREAM)
				msm_pcm_routing_reg_psthr_stream(
					soc_prtd->dai_link->be_id,
					prtd->session_id, substream->stream,
					1);
		}
		return 0;

	default:
		break;
	}
	return snd_pcm_lib_ioctl(substream, cmd, arg);
}

static struct snd_pcm_ops msm_compr_ops = {
	.open	   = msm_compr_open,
	.hw_params	= msm_compr_hw_params,
	.close	  = msm_compr_close,
	.ioctl	  = msm_compr_ioctl,
	.prepare	= msm_compr_prepare,
	.trigger	= msm_compr_trigger,
	.pointer	= msm_compr_pointer,
	.mmap		= msm_compr_mmap,
	.restart	= msm_compr_restart,
};

static int msm_asoc_pcm_new(struct snd_soc_pcm_runtime *rtd)
{
	struct snd_card *card = rtd->card->snd_card;
	int ret = 0;

	if (!card->dev->coherent_dma_mask)
		card->dev->coherent_dma_mask = DMA_BIT_MASK(32);
	return ret;
}

static struct snd_soc_platform_driver msm_soc_platform = {
	.ops		= &msm_compr_ops,
	.pcm_new	= msm_asoc_pcm_new,
};

static __devinit int msm_compr_probe(struct platform_device *pdev)
{
	pr_info("%s: dev name %s\n", __func__, dev_name(&pdev->dev));
	return snd_soc_register_platform(&pdev->dev,
				   &msm_soc_platform);
}

static int msm_compr_remove(struct platform_device *pdev)
{
	snd_soc_unregister_platform(&pdev->dev);
	return 0;
}

static struct platform_driver msm_compr_driver = {
	.driver = {
		.name = "msm-compr-dsp",
		.owner = THIS_MODULE,
	},
	.probe = msm_compr_probe,
	.remove = __devexit_p(msm_compr_remove),
};

static int __init msm_soc_platform_init(void)
{
	init_waitqueue_head(&the_locks.enable_wait);
	init_waitqueue_head(&the_locks.eos_wait);
	init_waitqueue_head(&the_locks.write_wait);
	init_waitqueue_head(&the_locks.read_wait);
	init_waitqueue_head(&the_locks.flush_wait);
	mutex_init(&volume_lock);

	return platform_driver_register(&msm_compr_driver);
}
module_init(msm_soc_platform_init);

static void __exit msm_soc_platform_exit(void)
{
	platform_driver_unregister(&msm_compr_driver);
}
module_exit(msm_soc_platform_exit);

MODULE_DESCRIPTION("PCM module platform driver");
MODULE_LICENSE("GPL v2");<|MERGE_RESOLUTION|>--- conflicted
+++ resolved
@@ -800,11 +800,7 @@
 	populate_codec_list(compr, runtime);
 	runtime->private_data = compr;
 	atomic_set(&prtd->eos, 0);
-<<<<<<< HEAD
-=======
-	compressed_audio.prtd =  &compr->prtd;
-
->>>>>>> 34111ae2
+
 	return 0;
 }
 
@@ -1054,15 +1050,11 @@
 				prtd->audio_client->perf_mode,
 				prtd->session_id,
 				substream->stream);
-<<<<<<< HEAD
 
 			ret = compressed_set_volume(
 					compressed_audio[
 					soc_prtd->dai_link->be_id].volume,
 					soc_prtd->dai_link->be_id);
-=======
-			ret = compressed_set_volume(0);
->>>>>>> 34111ae2
 			if (ret < 0)
 				pr_err("%s : Set Volume failed : %d",
 					__func__, ret);
