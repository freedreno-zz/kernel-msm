/* Copyright (c) 2011-2013, The Linux Foundation. All rights reserved.
 *
 * This program is free software; you can redistribute it and/or modify
 * it under the terms of the GNU General Public License version 2 and
 * only version 2 as published by the Free Software Foundation.
 *
 * This program is distributed in the hope that it will be useful,
 * but WITHOUT ANY WARRANTY; without even the implied warranty of
 * MERCHANTABILITY or FITNESS FOR A PARTICULAR PURPOSE.  See the
 * GNU General Public License for more details.
 */


#include <linux/init.h>
#include <linux/module.h>
#include <linux/device.h>
#include <linux/platform_device.h>
#include <linux/of_device.h>
#include <sound/core.h>
#include <sound/pcm.h>
#include <sound/soc.h>

static struct snd_soc_dai_ops msm_fe_dai_ops = {};

/* Conventional and unconventional sample rate supported */
static unsigned int supported_sample_rates[] = {
	8000, 11025, 12000, 16000, 22050, 24000, 32000, 44100, 48000
};

static struct snd_pcm_hw_constraint_list constraints_sample_rates = {
	.count = ARRAY_SIZE(supported_sample_rates),
	.list = supported_sample_rates,
	.mask = 0,
};

static int multimedia_startup(struct snd_pcm_substream *substream,
	struct snd_soc_dai *dai)
{
	snd_pcm_hw_constraint_list(substream->runtime, 0,
		SNDRV_PCM_HW_PARAM_RATE,
		&constraints_sample_rates);

	return 0;
}

static struct snd_soc_dai_ops msm_fe_Multimedia_dai_ops = {
	.startup	= multimedia_startup,
};

static struct snd_soc_dai_driver msm_fe_dais[] = {
	{
		.playback = {
			.stream_name = "Multimedia1 Playback",
			.aif_name = "MM_DL1",
			.rates = (SNDRV_PCM_RATE_8000_48000|
					SNDRV_PCM_RATE_KNOT),
			.formats = SNDRV_PCM_FMTBIT_S16_LE,
			.channels_min = 1,
			.channels_max = 6,
			.rate_min =     8000,
			.rate_max =	48000,
		},
		.capture = {
			.stream_name = "Multimedia1 Capture",
			.aif_name = "MM_UL1",
			.rates = (SNDRV_PCM_RATE_8000_48000|
					SNDRV_PCM_RATE_KNOT),
			.formats = SNDRV_PCM_FMTBIT_S16_LE,
			.channels_min = 1,
			.channels_max = 4,
			.rate_min =     8000,
			.rate_max =	48000,
		},
		.ops = &msm_fe_Multimedia_dai_ops,
		.name = "MultiMedia1",
	},
	{
		.playback = {
			.stream_name = "Multimedia2 Playback",
			.aif_name = "MM_DL2",
			.rates = (SNDRV_PCM_RATE_8000_48000|
					SNDRV_PCM_RATE_KNOT),
			.formats = SNDRV_PCM_FMTBIT_S16_LE,
			.channels_min = 1,
			.channels_max = 8,
			.rate_min =     8000,
			.rate_max =	48000,
		},
		.capture = {
			.stream_name = "Multimedia2 Capture",
			.aif_name = "MM_UL2",
			.rates = (SNDRV_PCM_RATE_8000_48000|
					SNDRV_PCM_RATE_KNOT),
			.formats = SNDRV_PCM_FMTBIT_S16_LE,
			.channels_min = 1,
			.channels_max = 8,
			.rate_min =     8000,
			.rate_max =	48000,
		},
		.ops = &msm_fe_Multimedia_dai_ops,
		.name = "MultiMedia2",
	},
	{
		.playback = {
			.stream_name = "Voice Playback",
			.aif_name = "CS-VOICE_DL1",
			.rates = SNDRV_PCM_RATE_8000_48000,
			.formats = SNDRV_PCM_FMTBIT_S16_LE,
			.channels_min = 1,
			.channels_max = 2,
			.rate_min =     8000,
			.rate_max =     48000,
		},
		.capture = {
			.stream_name = "Voice Capture",
			.aif_name = "CS-VOICE_UL1",
			.rates = SNDRV_PCM_RATE_8000_48000,
			.formats = SNDRV_PCM_FMTBIT_S16_LE,
			.channels_min = 1,
			.channels_max = 2,
			.rate_min =     8000,
			.rate_max =     48000,
		},
		.ops = &msm_fe_dai_ops,
		.name = "CS-VOICE",
	},
	{
		.playback = {
			.stream_name = "VoIP Playback",
			.aif_name = "VOIP_DL",
			.rates = SNDRV_PCM_RATE_8000_48000,
			.formats = SNDRV_PCM_FMTBIT_S16_LE |
					SNDRV_PCM_FMTBIT_SPECIAL,
			.channels_min = 1,
			.channels_max = 2,
			.rate_min =	8000,
			.rate_max = 48000,
		},
		.capture = {
			.stream_name = "VoIP Capture",
			.aif_name = "VOIP_UL",
			.rates = SNDRV_PCM_RATE_8000_48000,
			.formats = SNDRV_PCM_FMTBIT_S16_LE |
					SNDRV_PCM_FMTBIT_SPECIAL,
			.channels_min = 1,
			.channels_max = 2,
			.rate_min =	8000,
			.rate_max = 48000,
		},
		.ops = &msm_fe_dai_ops,
		.name = "VoIP",
	},
	{
		.playback = {
			.stream_name = "MultiMedia3 Playback",
			.aif_name = "MM_DL3",
			.rates = (SNDRV_PCM_RATE_8000_48000 |
					SNDRV_PCM_RATE_KNOT),
			.formats = SNDRV_PCM_FMTBIT_S16_LE,
			.channels_min = 1,
			.channels_max = 6,
			.rate_min =	8000,
			.rate_max = 48000,
		},
		.ops = &msm_fe_Multimedia_dai_ops,
		.name = "MultiMedia3",
	},
	{
		.playback = {
			.stream_name = "MultiMedia4 Playback",
			.aif_name = "MM_DL4",
			.rates = (SNDRV_PCM_RATE_8000_48000 |
					SNDRV_PCM_RATE_KNOT),
			.formats = SNDRV_PCM_FMTBIT_S16_LE,
			.channels_min = 1,
			.channels_max = 8,
			.rate_min =	8000,
			.rate_max = 48000,
		},
		.capture = {
			.stream_name = "MultiMedia4 Capture",
			.aif_name = "MM_UL4",
			.rates = (SNDRV_PCM_RATE_8000_48000|
					SNDRV_PCM_RATE_KNOT),
			.formats = SNDRV_PCM_FMTBIT_S16_LE,
			.channels_min = 1,
			.channels_max = 8,
			.rate_min =     8000,
			.rate_max =	48000,
		},
		.ops = &msm_fe_Multimedia_dai_ops,
		.name = "MultiMedia4",
	},
	{
		.playback = {
			.stream_name = "MultiMedia5 Playback",
			.aif_name = "MM_DL5",
			.rates = (SNDRV_PCM_RATE_8000_48000 |
					SNDRV_PCM_RATE_KNOT),
			.formats = SNDRV_PCM_FMTBIT_S16_LE,
			.channels_min = 1,
			.channels_max = 8,
			.rate_min =	8000,
			.rate_max = 48000,
		},
		.capture = {
			.stream_name = "MultiMedia5 Capture",
			.aif_name = "MM_UL5",
			.rates = (SNDRV_PCM_RATE_8000_48000|
					SNDRV_PCM_RATE_KNOT),
			.formats = SNDRV_PCM_FMTBIT_S16_LE,
			.channels_min = 1,
			.channels_max = 8,
			.rate_min =     8000,
			.rate_max =	48000,
		},
		.ops = &msm_fe_Multimedia_dai_ops,
		.name = "MultiMedia5",
	},
	{
		.playback = {
			.stream_name = "MultiMedia6 Playback",
			.aif_name = "MM_DL6",
			.rates = (SNDRV_PCM_RATE_8000_48000 |
					SNDRV_PCM_RATE_KNOT),
			.formats = SNDRV_PCM_FMTBIT_S16_LE,
			.channels_min = 1,
			.channels_max = 8,
			.rate_min =	8000,
			.rate_max = 48000,
		},
		.ops = &msm_fe_Multimedia_dai_ops,
		.name = "MultiMedia6",
	},
	{
		.playback = {
			.stream_name = "MultiMedia7 Playback",
			.aif_name = "MM_DL7",
			.rates = (SNDRV_PCM_RATE_8000_48000 |
					SNDRV_PCM_RATE_KNOT),
			.formats = SNDRV_PCM_FMTBIT_S16_LE,
			.channels_min = 1,
			.channels_max = 8,
			.rate_min =	8000,
			.rate_max = 48000,
		},
		.ops = &msm_fe_Multimedia_dai_ops,
		.name = "MultiMedia7",
	},
	{
		.playback = {
			.stream_name = "MultiMedia8 Playback",
			.aif_name = "MM_DL8",
			.rates = (SNDRV_PCM_RATE_8000_48000 |
					SNDRV_PCM_RATE_KNOT),
			.formats = SNDRV_PCM_FMTBIT_S16_LE,
			.channels_min = 1,
			.channels_max = 8,
			.rate_min =	8000,
			.rate_max = 48000,
		},
		.ops = &msm_fe_Multimedia_dai_ops,
		.name = "MultiMedia8",
	},
	/* FE DAIs created for hostless operation purpose */
	{
		.playback = {
			.stream_name = "SLIMBUS0 Hostless Playback",
			.aif_name = "SLIM0_DL_HL",
			.rates = SNDRV_PCM_RATE_8000_48000,
			.formats = SNDRV_PCM_FMTBIT_S16_LE,
			.channels_min = 1,
			.channels_max = 2,
			.rate_min =     8000,
			.rate_max =     48000,
		},
		.capture = {
			.stream_name = "SLIMBUS0 Hostless Capture",
			.aif_name = "SLIM0_UL_HL",
			.rates = SNDRV_PCM_RATE_8000_48000,
			.formats = SNDRV_PCM_FMTBIT_S16_LE,
			.channels_min = 1,
			.channels_max = 2,
			.rate_min =     8000,
			.rate_max =     48000,
		},
		.ops = &msm_fe_dai_ops,
		.name = "SLIMBUS0_HOSTLESS",
	},
	{
		.playback = {
			.stream_name = "INT_FM Hostless Playback",
			.aif_name = "INTFM_DL_HL",
			.rates = SNDRV_PCM_RATE_8000_48000,
			.formats = SNDRV_PCM_FMTBIT_S16_LE,
			.channels_min = 1,
			.channels_max = 2,
			.rate_min =     8000,
			.rate_max =     48000,
		},
		.capture = {
			.stream_name = "INT_FM Hostless Capture",
			.aif_name = "INTFM_UL_HL",
			.rates = SNDRV_PCM_RATE_8000_48000,
			.formats = SNDRV_PCM_FMTBIT_S16_LE,
			.channels_min = 1,
			.channels_max = 2,
			.rate_min =     8000,
			.rate_max =     48000,
		},
		.ops = &msm_fe_dai_ops,
		.name = "INT_FM_HOSTLESS",
	},
	{
		.playback = {
			.stream_name = "AFE-PROXY Playback",
			.aif_name = "PCM_RX",
			.rates = (SNDRV_PCM_RATE_8000 |
				SNDRV_PCM_RATE_16000 |
				SNDRV_PCM_RATE_48000),
			.formats = SNDRV_PCM_FMTBIT_S16_LE,
			.channels_min = 1,
			.channels_max = 2,
			.rate_min =     8000,
			.rate_max =     48000,
		},
		.capture = {
			.stream_name = "AFE-PROXY Capture",
			.aif_name = "PCM_TX",
			.rates = (SNDRV_PCM_RATE_8000 |
				SNDRV_PCM_RATE_16000 |
				SNDRV_PCM_RATE_48000),
			.formats = SNDRV_PCM_FMTBIT_S16_LE,
			.channels_min = 1,
			.channels_max = 2,
			.rate_min =     8000,
			.rate_max =     48000,
		},
		.ops = &msm_fe_dai_ops,
		.name = "AFE-PROXY",
	},
	{
		.playback = {
			.stream_name = "HDMI_Rx Hostless Playback",
			.aif_name = "HDMI_DL_HL",
			.rates = SNDRV_PCM_RATE_8000_48000,
			.formats = SNDRV_PCM_FMTBIT_S16_LE,
			.channels_min = 1,
			.channels_max = 2,
			.rate_min = 8000,
			.rate_max = 48000,
		},
		.ops = &msm_fe_dai_ops,
		.name = "HDMI_HOSTLESS"
	},
	{
		.playback = {
			.stream_name = "AUXPCM Hostless Playback",
			.aif_name = "AUXPCM_DL_HL",
			.rates = SNDRV_PCM_RATE_8000 | SNDRV_PCM_RATE_16000,
			.formats = SNDRV_PCM_FMTBIT_S16_LE,
			.channels_min = 1,
			.channels_max = 1,
			.rate_min =     8000,
			.rate_max =     16000,
		},
		.capture = {
			.stream_name = "AUXPCM Hostless Capture",
			.aif_name = "AUXPCM_UL_HL",
			.rates = SNDRV_PCM_RATE_8000 | SNDRV_PCM_RATE_16000,
			.formats = SNDRV_PCM_FMTBIT_S16_LE,
			.channels_min = 1,
			.channels_max = 1,
			.rate_min =     8000,
			.rate_max =    16000,
		},
		.ops = &msm_fe_dai_ops,
		.name = "AUXPCM_HOSTLESS",
	},
	{
		.playback = {
			.stream_name = "Voice Stub Playback",
			.aif_name = "VOICE_STUB_DL",
			.rates = SNDRV_PCM_RATE_8000_48000,
			.formats = SNDRV_PCM_FMTBIT_S16_LE,
			.channels_min = 1,
			.channels_max = 2,
			.rate_min = 8000,
			.rate_max = 48000,
		},
		.capture = {
			.stream_name = "Voice Stub Capture",
			.aif_name = "VOICE_STUB_UL",
			.rates = SNDRV_PCM_RATE_8000_48000,
			.formats = SNDRV_PCM_FMTBIT_S16_LE,
			.channels_min = 1,
			.channels_max = 2,
			.rate_min = 8000,
			.rate_max = 48000,
		},
		.ops = &msm_fe_dai_ops,
		.name = "VOICE_STUB",
	},
	{
		.playback = {
			.stream_name = "VoLTE Playback",
			.aif_name = "VoLTE_DL",
			.rates = SNDRV_PCM_RATE_8000_48000,
			.formats = SNDRV_PCM_FMTBIT_S16_LE,
			.channels_min = 1,
			.channels_max = 2,
			.rate_min =     8000,
			.rate_max =     48000,
		},
		.capture = {
			.stream_name = "VoLTE Capture",
			.aif_name = "VoLTE_UL",
			.rates = SNDRV_PCM_RATE_8000_48000,
			.formats = SNDRV_PCM_FMTBIT_S16_LE,
			.channels_min = 1,
			.channels_max = 2,
			.rate_min =     8000,
			.rate_max =     48000,
		},
		.ops = &msm_fe_dai_ops,
		.name = "VoLTE",
	},
	{
		.capture = {
			.stream_name = "MI2S_TX Hostless Capture",
			.aif_name = "MI2S_UL_HL",
			.rates = SNDRV_PCM_RATE_8000_48000,
			.formats = SNDRV_PCM_FMTBIT_S16_LE,
			.channels_min = 1,
			.channels_max = 8,
			.rate_min =     8000,
			.rate_max =    48000,
		},
		.ops = &msm_fe_dai_ops,
		.name = "MI2S_TX_HOSTLESS",
	},
	{
		.playback = {
			.stream_name = "SEC_I2S_RX Hostless Playback",
			.aif_name = "SEC_I2S_DL_HL",
			.rates = SNDRV_PCM_RATE_8000_48000,
			.formats = SNDRV_PCM_FMTBIT_S16_LE,
			.channels_min = 1,
			.channels_max = 2,
			.rate_min =     8000,
			.rate_max =    48000,
		},
		.ops = &msm_fe_dai_ops,
		.name = "SEC_I2S_RX_HOSTLESS",
	},
	{
		.playback = {
			.stream_name = "Voice2 Playback",
			.aif_name = "VOICE2_DL",
			.rates = SNDRV_PCM_RATE_8000_48000,
			.formats = SNDRV_PCM_FMTBIT_S16_LE,
			.channels_min = 1,
			.channels_max = 2,
			.rate_min =     8000,
			.rate_max =     48000,
		},
		.capture = {
			.stream_name = "Voice2 Capture",
			.aif_name = "VOICE2_UL",
			.rates = SNDRV_PCM_RATE_8000_48000,
			.formats = SNDRV_PCM_FMTBIT_S16_LE,
			.channels_min = 1,
			.channels_max = 2,
			.rate_min =     8000,
			.rate_max =     48000,
		},
		.ops = &msm_fe_dai_ops,
		.name = "Voice2",
	},
	{
		.playback = {
<<<<<<< HEAD
			.stream_name = "Pseudo Playback",
			.aif_name = "MM_DL9",
			.rates = (SNDRV_PCM_RATE_8000_48000 |
					SNDRV_PCM_RATE_KNOT),
			.formats = SNDRV_PCM_FMTBIT_S16_LE,
			.channels_min = 1,
			.channels_max = 8,
			.rate_min =	8000,
			.rate_max = 48000,
		},
		.capture = {
			.stream_name = "Pseudo Capture",
			.aif_name = "MM_UL9",
			.rates = (SNDRV_PCM_RATE_8000_48000|
					SNDRV_PCM_RATE_KNOT),
			.formats = SNDRV_PCM_FMTBIT_S16_LE,
			.channels_min = 1,
			.channels_max = 8,
			.rate_min =     8000,
			.rate_max =	48000,
		},
		.ops = &msm_fe_Multimedia_dai_ops,
		.name = "Pseudo",
	},
=======
			.stream_name = "VoLTE Stub Playback",
			.aif_name = "VOLTE_STUB_DL",
			.rates = SNDRV_PCM_RATE_8000_48000,
			.formats = SNDRV_PCM_FMTBIT_S16_LE,
			.channels_min = 1,
			.channels_max = 2,
			.rate_min = 8000,
			.rate_max = 48000,
		},
		.capture = {
			.stream_name = "VoLTE Stub Capture",
			.aif_name = "VOLTE_STUB_UL",
			.rates = SNDRV_PCM_RATE_8000_48000,
			.formats = SNDRV_PCM_FMTBIT_S16_LE,
			.channels_min = 1,
			.channels_max = 2,
			.rate_min = 8000,
			.rate_max = 48000,
		},
		.ops = &msm_fe_dai_ops,
		.name = "VOLTE_STUB",
	},
	{
		.playback = {
			.stream_name = "Voice2 Stub Playback",
			.aif_name = "VOICE2_STUB_DL",
			.rates = SNDRV_PCM_RATE_8000_48000,
			.formats = SNDRV_PCM_FMTBIT_S16_LE,
			.channels_min = 1,
			.channels_max = 2,
			.rate_min = 8000,
			.rate_max = 48000,
		},
		.capture = {
			.stream_name = "VoLTE Stub Capture",
			.aif_name = "VOICE2_STUB_UL",
			.rates = SNDRV_PCM_RATE_8000_48000,
			.formats = SNDRV_PCM_FMTBIT_S16_LE,
			.channels_min = 1,
			.channels_max = 2,
			.rate_min = 8000,
			.rate_max = 48000,
		},
		.ops = &msm_fe_dai_ops,
		.name = "VOICE2_STUB",
	},

>>>>>>> 34111ae2
};

static __devinit int msm_fe_dai_dev_probe(struct platform_device *pdev)
{
	if (pdev->dev.of_node)
		dev_set_name(&pdev->dev, "%s", "msm-dai-fe");

	dev_dbg(&pdev->dev, "%s: dev name %s\n", __func__,
		dev_name(&pdev->dev));
	return snd_soc_register_dais(&pdev->dev, msm_fe_dais,
		ARRAY_SIZE(msm_fe_dais));
}

static __devexit int msm_fe_dai_dev_remove(struct platform_device *pdev)
{
	snd_soc_unregister_dai(&pdev->dev);
	return 0;
}

static const struct of_device_id msm_dai_fe_dt_match[] = {
	{.compatible = "qcom,msm-dai-fe"},
	{}
};

static struct platform_driver msm_fe_dai_driver = {
	.probe  = msm_fe_dai_dev_probe,
	.remove = msm_fe_dai_dev_remove,
	.driver = {
		.name = "msm-dai-fe",
		.owner = THIS_MODULE,
		.of_match_table = msm_dai_fe_dt_match,
	},
};

static int __init msm_fe_dai_init(void)
{
	return platform_driver_register(&msm_fe_dai_driver);
}
module_init(msm_fe_dai_init);

static void __exit msm_fe_dai_exit(void)
{
	platform_driver_unregister(&msm_fe_dai_driver);
}
module_exit(msm_fe_dai_exit);

/* Module information */
MODULE_DESCRIPTION("MSM Frontend DAI driver");
MODULE_LICENSE("GPL v2");<|MERGE_RESOLUTION|>--- conflicted
+++ resolved
@@ -479,7 +479,6 @@
 	},
 	{
 		.playback = {
-<<<<<<< HEAD
 			.stream_name = "Pseudo Playback",
 			.aif_name = "MM_DL9",
 			.rates = (SNDRV_PCM_RATE_8000_48000 |
@@ -504,55 +503,6 @@
 		.ops = &msm_fe_Multimedia_dai_ops,
 		.name = "Pseudo",
 	},
-=======
-			.stream_name = "VoLTE Stub Playback",
-			.aif_name = "VOLTE_STUB_DL",
-			.rates = SNDRV_PCM_RATE_8000_48000,
-			.formats = SNDRV_PCM_FMTBIT_S16_LE,
-			.channels_min = 1,
-			.channels_max = 2,
-			.rate_min = 8000,
-			.rate_max = 48000,
-		},
-		.capture = {
-			.stream_name = "VoLTE Stub Capture",
-			.aif_name = "VOLTE_STUB_UL",
-			.rates = SNDRV_PCM_RATE_8000_48000,
-			.formats = SNDRV_PCM_FMTBIT_S16_LE,
-			.channels_min = 1,
-			.channels_max = 2,
-			.rate_min = 8000,
-			.rate_max = 48000,
-		},
-		.ops = &msm_fe_dai_ops,
-		.name = "VOLTE_STUB",
-	},
-	{
-		.playback = {
-			.stream_name = "Voice2 Stub Playback",
-			.aif_name = "VOICE2_STUB_DL",
-			.rates = SNDRV_PCM_RATE_8000_48000,
-			.formats = SNDRV_PCM_FMTBIT_S16_LE,
-			.channels_min = 1,
-			.channels_max = 2,
-			.rate_min = 8000,
-			.rate_max = 48000,
-		},
-		.capture = {
-			.stream_name = "VoLTE Stub Capture",
-			.aif_name = "VOICE2_STUB_UL",
-			.rates = SNDRV_PCM_RATE_8000_48000,
-			.formats = SNDRV_PCM_FMTBIT_S16_LE,
-			.channels_min = 1,
-			.channels_max = 2,
-			.rate_min = 8000,
-			.rate_max = 48000,
-		},
-		.ops = &msm_fe_dai_ops,
-		.name = "VOICE2_STUB",
-	},
-
->>>>>>> 34111ae2
 };
 
 static __devinit int msm_fe_dai_dev_probe(struct platform_device *pdev)
