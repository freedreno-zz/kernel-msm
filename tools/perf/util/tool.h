--- conflicted
+++ resolved
@@ -31,12 +31,9 @@
 typedef int (*event_oe)(struct perf_tool *tool, union perf_event *event,
 			struct ordered_events *oe);
 
-<<<<<<< HEAD
-=======
 typedef s64 (*event_op3)(struct perf_tool *tool, union perf_event *event,
 			 struct perf_session *session);
 
->>>>>>> 4b8a8262
 struct perf_tool {
 	event_sample	sample,
 			read;
@@ -55,14 +52,10 @@
 	event_op2	tracing_data;
 	event_oe	finished_round;
 	event_op2	build_id,
-<<<<<<< HEAD
-			id_index;
-=======
 			id_index,
 			auxtrace_info,
 			auxtrace_error;
 	event_op3	auxtrace;
->>>>>>> 4b8a8262
 	bool		ordered_events;
 	bool		ordering_requires_timestamps;
 };
