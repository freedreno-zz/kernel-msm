# This allows us to work with the newline character:
define newline


endef
newline := $(newline)

# nl-escape
#
# Usage: escape = $(call nl-escape[,escape])
#
# This is used as the common way to specify
# what should replace a newline when escaping
# newlines; the default is a bizarre string.
#
nl-escape = $(if $(1),$(1),m822df3020w6a44id34bt574ctac44eb9f4n)

# escape-nl
#
# Usage: escaped-text = $(call escape-nl,text[,escape])
#
# GNU make's $(shell ...) function converts to a
# single space each newline character in the output
# produced during the expansion; this may not be
# desirable.
#
# The only solution is to change each newline into
# something that won't be converted, so that the
# information can be recovered later with
# $(call unescape-nl...)
#
escape-nl = $(subst $(newline),$(call nl-escape,$(2)),$(1))

# unescape-nl
#
# Usage: text = $(call unescape-nl,escaped-text[,escape])
#
# See escape-nl.
#
unescape-nl = $(subst $(call nl-escape,$(2)),$(newline),$(1))

# shell-escape-nl
#
# Usage: $(shell some-command | $(call shell-escape-nl[,escape]))
#
# Use this to escape newlines from within a shell call;
# the default escape is a bizarre string.
#
# NOTE: The escape is used directly as a string constant
#       in an `awk' program that is delimited by shell
#       single-quotes, so be wary of the characters
#       that are chosen.
#
define shell-escape-nl
awk 'NR==1 {t=$$0} NR>1 {t=t "$(nl-escape)" $$0} END {printf t}'
endef

# shell-unescape-nl
#
# Usage: $(shell some-command | $(call shell-unescape-nl[,escape]))
#
# Use this to unescape newlines from within a shell call;
# the default escape is a bizarre string.
#
# NOTE: The escape is used directly as an extended regular
#       expression constant in an `awk' program that is
#       delimited by shell single-quotes, so be wary
#       of the characters that are chosen.
#
# (The bash shell has a bug where `{gsub(...),...}' is
#  misinterpreted as a brace expansion; this can be
#  overcome by putting a space between `{' and `gsub').
#
define shell-unescape-nl
awk 'NR==1 {t=$$0} NR>1 {t=t "\n" $$0} END { gsub(/$(nl-escape)/,"\n",t); printf t }'
endef

# escape-for-shell-sq
#
# Usage: embeddable-text = $(call escape-for-shell-sq,text)
#
# This function produces text that is suitable for
# embedding in a shell string that is delimited by
# single-quotes.
#
escape-for-shell-sq =  $(subst ','\'',$(1))

# shell-sq
#
# Usage: single-quoted-and-escaped-text = $(call shell-sq,text)
#
shell-sq = '$(escape-for-shell-sq)'

# shell-wordify
#
# Usage: wordified-text = $(call shell-wordify,text)
#
# For instance:
#
#  |define text
#  |hello
#  |world
#  |endef
#  |
#  |target:
#  |	echo $(call shell-wordify,$(text))
#
# At least GNU make gets confused by expanding a newline
# within the context of a command line of a makefile rule
# (this is in constrast to a `$(shell ...)' function call,
# which can handle it just fine).
#
# This function avoids the problem by producing a string
# that works as a shell word, regardless of whether or
# not it contains a newline.
#
# If the text to be wordified contains a newline, then
# an intrictate shell command substitution is constructed
# to render the text as a single line; when the shell
# processes the resulting escaped text, it transforms
# it into the original unescaped text.
#
# If the text does not contain a newline, then this function
# produces the same results as the `$(shell-sq)' function.
#
shell-wordify = $(if $(findstring $(newline),$(1)),$(_sw-esc-nl),$(shell-sq))
define _sw-esc-nl
"$$(echo $(call escape-nl,$(shell-sq),$(2)) | $(call shell-unescape-nl,$(2)))"
endef

# is-absolute
#
# Usage: bool-value = $(call is-absolute,path)
#
is-absolute = $(shell echo $(shell-sq) | grep -q ^/ && echo y)

# lookup
#
# Usage: absolute-executable-path-or-empty = $(call lookup,path)
#
# (It's necessary to use `sh -c' because GNU make messes up by
#  trying too hard and getting things wrong).
#
lookup = $(call unescape-nl,$(shell sh -c $(_l-sh)))
_l-sh = $(call shell-sq,command -v $(shell-sq) | $(call shell-escape-nl,))

# is-executable
#
# Usage: bool-value = $(call is-executable,path)
#
# (It's necessary to use `sh -c' because GNU make messes up by
#  trying too hard and getting things wrong).
#
is-executable = $(call _is-executable-helper,$(shell-sq))
_is-executable-helper = $(shell sh -c $(_is-executable-sh))
_is-executable-sh = $(call shell-sq,test -f $(1) -a -x $(1) && echo y)

# get-executable
#
# Usage: absolute-executable-path-or-empty = $(call get-executable,path)
#
# The goal is to get an absolute path for an executable;
# the `command -v' is defined by POSIX, but it's not
# necessarily very portable, so it's only used if
# relative path resolution is requested, as determined
# by the presence of a leading `/'.
#
get-executable = $(if $(1),$(if $(is-absolute),$(_ge-abspath),$(lookup)))
_ge-abspath = $(if $(is-executable),$(1))

# get-supplied-or-default-executable
#
# Usage: absolute-executable-path-or-empty = $(call get-executable-or-default,variable,default)
#
define get-executable-or-default
$(if $($(1)),$(call _ge_attempt,$($(1)),$(1)),$(call _ge_attempt,$(2)))
endef
_ge_attempt = $(if $(get-executable),$(get-executable),$(call _gea_err,$(2)))
<<<<<<< HEAD
_gea_err  = $(if $(1),$(error Please set '$(1)' appropriately))
=======
_gea_err  = $(if $(1),$(error Please set '$(1)' appropriately))

# try-run
# Usage: option = $(call try-run, $(CC)...-o "$$TMP",option-ok,otherwise)
# Exit code chooses option. "$$TMP" is can be used as temporary file and
# is automatically cleaned up.
try-run = $(shell set -e;		\
	TMP="$(TMPOUT).$$$$.tmp";	\
	TMPO="$(TMPOUT).$$$$.o";	\
	if ($(1)) >/dev/null 2>&1;	\
	then echo "$(2)";		\
	else echo "$(3)";		\
	fi;				\
	rm -f "$$TMP" "$$TMPO")

# cc-option
# Usage: cflags-y += $(call cc-option,-march=winchip-c6,-march=i586)

cc-option = $(call try-run,\
	$(CC) $(KBUILD_CPPFLAGS) $(KBUILD_CFLAGS) $(1) -c -x c /dev/null -o "$$TMP",$(1),$(2))
>>>>>>> 4b8a8262
<|MERGE_RESOLUTION|>--- conflicted
+++ resolved
@@ -176,9 +176,6 @@
 $(if $($(1)),$(call _ge_attempt,$($(1)),$(1)),$(call _ge_attempt,$(2)))
 endef
 _ge_attempt = $(if $(get-executable),$(get-executable),$(call _gea_err,$(2)))
-<<<<<<< HEAD
-_gea_err  = $(if $(1),$(error Please set '$(1)' appropriately))
-=======
 _gea_err  = $(if $(1),$(error Please set '$(1)' appropriately))
 
 # try-run
@@ -198,5 +195,4 @@
 # Usage: cflags-y += $(call cc-option,-march=winchip-c6,-march=i586)
 
 cc-option = $(call try-run,\
-	$(CC) $(KBUILD_CPPFLAGS) $(KBUILD_CFLAGS) $(1) -c -x c /dev/null -o "$$TMP",$(1),$(2))
->>>>>>> 4b8a8262
+	$(CC) $(KBUILD_CPPFLAGS) $(KBUILD_CFLAGS) $(1) -c -x c /dev/null -o "$$TMP",$(1),$(2))