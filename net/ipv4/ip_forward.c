/*
 * INET		An implementation of the TCP/IP protocol suite for the LINUX
 *		operating system.  INET is implemented using the  BSD Socket
 *		interface as the means of communication with the user level.
 *
 *		The IP forwarding functionality.
 *
 * Authors:	see ip.c
 *
 * Fixes:
 *		Many		:	Split from ip.c , see ip_input.c for
 *					history.
 *		Dave Gregorich	:	NULL ip_rt_put fix for multicast
 *					routing.
 *		Jos Vos		:	Add call_out_firewall before sending,
 *					use output device for accounting.
 *		Jos Vos		:	Call forward firewall after routing
 *					(always use output device).
 *		Mike McLagan	:	Routing by source
 */

#include <linux/types.h>
#include <linux/mm.h>
#include <linux/skbuff.h>
#include <linux/ip.h>
#include <linux/icmp.h>
#include <linux/netdevice.h>
#include <linux/slab.h>
#include <net/sock.h>
#include <net/ip.h>
#include <net/tcp.h>
#include <net/udp.h>
#include <net/icmp.h>
#include <linux/tcp.h>
#include <linux/udp.h>
#include <linux/netfilter_ipv4.h>
#include <net/checksum.h>
#include <linux/route.h>
#include <net/route.h>
#include <net/xfrm.h>

static bool ip_may_fragment(const struct sk_buff *skb)
{
	return unlikely((ip_hdr(skb)->frag_off & htons(IP_DF)) == 0) ||
	       !skb->local_df;
}

static bool ip_exceeds_mtu(const struct sk_buff *skb, unsigned int mtu)
{
	if (skb->len <= mtu || skb->local_df)
		return false;

	if (skb_is_gso(skb) && skb_gso_network_seglen(skb) <= mtu)
		return false;

	return true;
}

static bool ip_gso_exceeds_dst_mtu(const struct sk_buff *skb)
{
	unsigned int mtu;

	if (skb->local_df || !skb_is_gso(skb))
		return false;

	mtu = ip_dst_mtu_maybe_forward(skb_dst(skb), true);

	/* if seglen > mtu, do software segmentation for IP fragmentation on
	 * output.  DF bit cannot be set since ip_forward would have sent
	 * icmp error.
	 */
	return skb_gso_network_seglen(skb) > mtu;
}

/* called if GSO skb needs to be fragmented on forward */
static int ip_forward_finish_gso(struct sk_buff *skb)
{
	struct dst_entry *dst = skb_dst(skb);
	netdev_features_t features;
	struct sk_buff *segs;
	int ret = 0;

	features = netif_skb_dev_features(skb, dst->dev);
	segs = skb_gso_segment(skb, features & ~NETIF_F_GSO_MASK);
	if (IS_ERR(segs)) {
		kfree_skb(skb);
		return -ENOMEM;
	}

	consume_skb(skb);

	do {
		struct sk_buff *nskb = segs->next;
		int err;

		segs->next = NULL;
		err = dst_output(segs);

		if (err && ret == 0)
			ret = err;
		segs = nskb;
	} while (segs);

	return ret;
}

static int ip_forward_finish(struct sk_buff *skb)
{
	struct ip_options *opt	= &(IPCB(skb)->opt);

	IP_INC_STATS_BH(dev_net(skb_dst(skb)->dev), IPSTATS_MIB_OUTFORWDATAGRAMS);
	IP_ADD_STATS_BH(dev_net(skb_dst(skb)->dev), IPSTATS_MIB_OUTOCTETS, skb->len);

	if (unlikely(opt->optlen))
		ip_forward_options(skb);

	if (ip_gso_exceeds_dst_mtu(skb))
		return ip_forward_finish_gso(skb);

	return dst_output(skb);
}

int ip_forward(struct sk_buff *skb)
{
	u32 mtu;
	struct iphdr *iph;	/* Our header */
	struct rtable *rt;	/* Route we use */
	struct ip_options *opt	= &(IPCB(skb)->opt);

	if (skb_warn_if_lro(skb))
		goto drop;

	if (!xfrm4_policy_check(NULL, XFRM_POLICY_FWD, skb))
		goto drop;

	if (IPCB(skb)->opt.router_alert && ip_call_ra_chain(skb))
		return NET_RX_SUCCESS;

	if (skb->pkt_type != PACKET_HOST)
		goto drop;

	skb_forward_csum(skb);

	/*
	 *	According to the RFC, we must first decrease the TTL field. If
	 *	that reaches zero, we must reply an ICMP control message telling
	 *	that the packet's lifetime expired.
	 */
	if (ip_hdr(skb)->ttl <= 1)
		goto too_many_hops;

	if (!xfrm4_route_forward(skb))
		goto drop;

	rt = skb_rtable(skb);

	if (opt->is_strictroute && rt->rt_uses_gateway)
		goto sr_failed;

	IPCB(skb)->flags |= IPSKB_FORWARDED;
	mtu = ip_dst_mtu_maybe_forward(&rt->dst, true);
<<<<<<< HEAD
	if (unlikely(skb->len > mtu && !skb_is_gso(skb) &&
		     (ip_hdr(skb)->frag_off & htons(IP_DF))) && !skb->local_df) {
=======
	if (!ip_may_fragment(skb) && ip_exceeds_mtu(skb, mtu)) {
>>>>>>> e3703f8c
		IP_INC_STATS(dev_net(rt->dst.dev), IPSTATS_MIB_FRAGFAILS);
		icmp_send(skb, ICMP_DEST_UNREACH, ICMP_FRAG_NEEDED,
			  htonl(mtu));
		goto drop;
	}

	/* We are about to mangle packet. Copy it! */
	if (skb_cow(skb, LL_RESERVED_SPACE(rt->dst.dev)+rt->dst.header_len))
		goto drop;
	iph = ip_hdr(skb);

	/* Decrease ttl after skb cow done */
	ip_decrease_ttl(iph);

	/*
	 *	We now generate an ICMP HOST REDIRECT giving the route
	 *	we calculated.
	 */
	if (rt->rt_flags&RTCF_DOREDIRECT && !opt->srr && !skb_sec_path(skb))
		ip_rt_send_redirect(skb);

	skb->priority = rt_tos2priority(iph->tos);

	return NF_HOOK(NFPROTO_IPV4, NF_INET_FORWARD, skb, skb->dev,
		       rt->dst.dev, ip_forward_finish);

sr_failed:
	/*
	 *	Strict routing permits no gatewaying
	 */
	 icmp_send(skb, ICMP_DEST_UNREACH, ICMP_SR_FAILED, 0);
	 goto drop;

too_many_hops:
	/* Tell the sender its packet died... */
	IP_INC_STATS_BH(dev_net(skb_dst(skb)->dev), IPSTATS_MIB_INHDRERRORS);
	icmp_send(skb, ICMP_TIME_EXCEEDED, ICMP_EXC_TTL, 0);
drop:
	kfree_skb(skb);
	return NET_RX_DROP;
}<|MERGE_RESOLUTION|>--- conflicted
+++ resolved
@@ -159,12 +159,7 @@
 
 	IPCB(skb)->flags |= IPSKB_FORWARDED;
 	mtu = ip_dst_mtu_maybe_forward(&rt->dst, true);
-<<<<<<< HEAD
-	if (unlikely(skb->len > mtu && !skb_is_gso(skb) &&
-		     (ip_hdr(skb)->frag_off & htons(IP_DF))) && !skb->local_df) {
-=======
 	if (!ip_may_fragment(skb) && ip_exceeds_mtu(skb, mtu)) {
->>>>>>> e3703f8c
 		IP_INC_STATS(dev_net(rt->dst.dev), IPSTATS_MIB_FRAGFAILS);
 		icmp_send(skb, ICMP_DEST_UNREACH, ICMP_FRAG_NEEDED,
 			  htonl(mtu));
