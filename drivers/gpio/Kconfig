#
# GPIO infrastructure and drivers
#

config ARCH_HAVE_CUSTOM_GPIO_H
	bool
	help
	  Selecting this config option from the architecture Kconfig allows
	  the architecture to provide a custom asm/gpio.h implementation
	  overriding the default implementations.  New uses of this are
	  strongly discouraged.

config ARCH_WANT_OPTIONAL_GPIOLIB
	bool
	help
	  Select this config option from the architecture Kconfig, if
	  it is possible to use gpiolib on the architecture, but let the
	  user decide whether to actually build it or not.
	  Select this instead of ARCH_REQUIRE_GPIOLIB, if your architecture does
	  not depend on GPIOs being available, but rather let the user
	  decide whether he needs it or not.

config ARCH_REQUIRE_GPIOLIB
	bool
	select GPIOLIB
	help
	  Platforms select gpiolib if they use this infrastructure
	  for all their GPIOs, usually starting with ones integrated
	  into SOC processors.
	  Selecting this from the architecture code will cause the gpiolib
	  code to always get built in.


menuconfig GPIOLIB
	bool "GPIO Support"
	depends on ARCH_WANT_OPTIONAL_GPIOLIB || ARCH_REQUIRE_GPIOLIB
	help
	  This enables GPIO support through the generic GPIO library.
	  You only need to enable this, if you also want to enable
	  one or more of the GPIO drivers below.

	  If unsure, say N.

if GPIOLIB

config GPIO_DEVRES
	def_bool y
	depends on HAS_IOMEM

config OF_GPIO
	def_bool y
	depends on OF

config GPIO_ACPI
	def_bool y
	depends on ACPI

config GPIOLIB_IRQCHIP
	select IRQ_DOMAIN
	bool

config DEBUG_GPIO
	bool "Debug GPIO calls"
	depends on DEBUG_KERNEL
	help
	  Say Y here to add some extra checks and diagnostics to GPIO calls.
	  These checks help ensure that GPIOs have been properly initialized
	  before they are used, and that sleeping calls are not made from
	  non-sleeping contexts.  They can make bitbanged serial protocols
	  slower.  The diagnostics help catch the type of setup errors
	  that are most common when setting up new platforms or boards.

config GPIO_SYSFS
	bool "/sys/class/gpio/... (sysfs interface)"
	depends on SYSFS
	help
	  Say Y here to add a sysfs interface for GPIOs.

	  This is mostly useful to work around omissions in a system's
	  kernel support.  Those are common in custom and semicustom
	  hardware assembled using standard kernels with a minimum of
	  custom patches.  In those cases, userspace code may import
	  a given GPIO from the kernel, if no kernel driver requested it.

	  Kernel drivers may also request that a particular GPIO be
	  exported to userspace; this can be useful when debugging.

config GPIO_GENERIC
	tristate

# put drivers in the right section, in alphabetical order

# This symbol is selected by both I2C and SPI expanders
config GPIO_MAX730X
	tristate

menu "Memory mapped GPIO drivers"

config GPIO_74XX_MMIO
	tristate "GPIO driver for 74xx-ICs with MMIO access"
	depends on OF_GPIO
	select GPIO_GENERIC
	help
	  Say yes here to support GPIO functionality for 74xx-compatible ICs
	  with MMIO access. Compatible models include:
	    1 bit:	741G125 (Input), 741G74 (Output)
	    2 bits:	742G125 (Input), 7474 (Output)
	    4 bits:	74125 (Input), 74175 (Output)
	    6 bits:	74365 (Input), 74174 (Output)
	    8 bits:	74244 (Input), 74273 (Output)
	    16 bits:	741624 (Input), 7416374 (Output)

config GPIO_ALTERA
	tristate "Altera GPIO"
	depends on OF_GPIO
	select GPIO_GENERIC
	select GPIOLIB_IRQCHIP
	help
	  Say Y or M here to build support for the Altera PIO device.

	  If driver is built as a module it will be called gpio-altera.

config GPIO_BCM_KONA
	bool "Broadcom Kona GPIO"
	depends on OF_GPIO && (ARCH_BCM_MOBILE || COMPILE_TEST)
	help
	  Turn on GPIO support for Broadcom "Kona" chips.

config GPIO_BRCMSTB
	tristate "BRCMSTB GPIO support"
	default y if ARCH_BRCMSTB
	depends on OF_GPIO && (ARCH_BRCMSTB || COMPILE_TEST)
	select GPIO_GENERIC
	help
	  Say yes here to enable GPIO support for Broadcom STB (BCM7XXX) SoCs.

config GPIO_CLPS711X
	tristate "CLPS711X GPIO support"
	depends on ARCH_CLPS711X || COMPILE_TEST
	select GPIO_GENERIC
	help
	  Say yes here to support GPIO on CLPS711X SoCs.

config GPIO_DAVINCI
	bool "TI Davinci/Keystone GPIO support"
	default y if ARCH_DAVINCI
	depends on ARM && (ARCH_DAVINCI || ARCH_KEYSTONE)
	help
	  Say yes here to enable GPIO support for TI Davinci/Keystone SoCs.

config GPIO_DWAPB
	tristate "Synopsys DesignWare APB GPIO driver"
	select GPIO_GENERIC
	select GENERIC_IRQ_CHIP
	help
	  Say Y or M here to build support for the Synopsys DesignWare APB
	  GPIO block.

config GPIO_EM
	tristate "Emma Mobile GPIO"
	depends on ARM && OF_GPIO
	help
	  Say yes here to support GPIO on Renesas Emma Mobile SoCs.

config GPIO_EP93XX
	def_bool y
	depends on ARCH_EP93XX
	select GPIO_GENERIC

config GPIO_ETRAXFS
	bool "Axis ETRAX FS General I/O"
	depends on CRIS || COMPILE_TEST
	depends on OF
	select GPIO_GENERIC
	help
	  Say yes here to support the GPIO controller on Axis ETRAX FS SoCs.

config GPIO_F7188X
	tristate "F71869, F71869A, F71882FG and F71889F GPIO support"
	depends on X86
	help
	  This option enables support for GPIOs found on Fintek Super-I/O
	  chips F71869, F71869A, F71882FG and F71889F.

	  To compile this driver as a module, choose M here: the module will
	  be called f7188x-gpio.

config GPIO_GE_FPGA
	bool "GE FPGA based GPIO"
	depends on GE_FPGA
	select GPIO_GENERIC
	help
	  Support for common GPIO functionality provided on some GE Single Board
	  Computers.

	  This driver provides basic support (configure as input or output, read
	  and write pin state) for GPIO implemented in a number of GE single
	  board computers.

config GPIO_GENERIC_PLATFORM
	tristate "Generic memory-mapped GPIO controller support (MMIO platform device)"
	select GPIO_GENERIC
	help
	  Say yes here to support basic platform_device memory-mapped GPIO controllers.

config GPIO_GRGPIO
	tristate "Aeroflex Gaisler GRGPIO support"
	depends on OF
	select GPIO_GENERIC
	select IRQ_DOMAIN
	help
	  Select this to support Aeroflex Gaisler GRGPIO cores from the GRLIB
	  VHDL IP core library.

config GPIO_ICH
	tristate "Intel ICH GPIO"
	depends on PCI && X86
	select MFD_CORE
	select LPC_ICH
	help
	  Say yes here to support the GPIO functionality of a number of Intel
	  ICH-based chipsets.  Currently supported devices: ICH6, ICH7, ICH8
	  ICH9, ICH10, Series 5/3400 (eg Ibex Peak), Series 6/C200 (eg
	  Cougar Point), NM10 (Tiger Point), and 3100 (Whitmore Lake).

	  If unsure, say N.

config GPIO_IOP
	tristate "Intel IOP GPIO"
	depends on ARM && (ARCH_IOP32X || ARCH_IOP33X)
	help
	  Say yes here to support the GPIO functionality of a number of Intel
	  IOP32X or IOP33X.

	  If unsure, say N.

config GPIO_IT8761E
	tristate "IT8761E GPIO support"
	depends on X86  # unconditional access to IO space.
	help
	  Say yes here to support GPIO functionality of IT8761E super I/O chip.

config GPIO_LOONGSON
	bool "Loongson-2/3 GPIO support"
	depends on CPU_LOONGSON2 || CPU_LOONGSON3
	help
	  driver for GPIO functionality on Loongson-2F/3A/3B processors.

config GPIO_LPC18XX
	bool "NXP LPC18XX/43XX GPIO support"
	default y if ARCH_LPC18XX
	depends on OF_GPIO && (ARCH_LPC18XX || COMPILE_TEST)
	help
	  Select this option to enable GPIO driver for
	  NXP LPC18XX/43XX devices.

config GPIO_LYNXPOINT
	tristate "Intel Lynxpoint GPIO support"
	depends on ACPI && X86
	select GPIOLIB_IRQCHIP
	help
	  driver for GPIO functionality on Intel Lynxpoint PCH chipset
	  Requires ACPI device enumeration code to set up a platform device.

config GPIO_MB86S7X
	bool "GPIO support for Fujitsu MB86S7x Platforms"
	depends on ARCH_MB86S7X
	help
	  Say yes here to support the GPIO controller in Fujitsu MB86S70 SoCs.

config GPIO_MM_LANTIQ
	bool "Lantiq Memory mapped GPIOs"
	depends on LANTIQ && SOC_XWAY
	help
	  This enables support for memory mapped GPIOs on the External Bus Unit
	  (EBU) found on Lantiq SoCs. The gpios are output only as they are
	  created by attaching a 16bit latch to the bus.

config GPIO_MOXART
	bool "MOXART GPIO support"
	depends on ARCH_MOXART
	select GPIO_GENERIC
	help
	  Select this option to enable GPIO driver for
	  MOXA ART SoC devices.

config GPIO_MPC5200
	def_bool y
	depends on PPC_MPC52xx

config GPIO_MPC8XXX
	bool "MPC512x/MPC8xxx GPIO support"
	depends on PPC_MPC512x || PPC_MPC831x || PPC_MPC834x || PPC_MPC837x || \
		   FSL_SOC_BOOKE || PPC_86xx
	help
	  Say Y here if you're going to use hardware that connects to the
	  MPC512x/831x/834x/837x/8572/8610 GPIOs.

config GPIO_MSM_V2
	tristate "Qualcomm MSM GPIO v2"
	depends on GPIOLIB && OF && ARCH_QCOM
	help
	  Say yes here to support the GPIO interface on ARM v7 based
	  Qualcomm MSM chips.  Most of the pins on the MSM can be
	  selected for GPIO, and are controlled by this driver.

config GPIO_MVEBU
	def_bool y
	depends on PLAT_ORION
	depends on OF
	select GPIO_GENERIC
	select GENERIC_IRQ_CHIP

config GPIO_MXC
	def_bool y
	depends on ARCH_MXC
	select GPIO_GENERIC
	select GENERIC_IRQ_CHIP

config GPIO_MXS
	def_bool y
	depends on ARCH_MXS
	select GPIO_GENERIC
	select GENERIC_IRQ_CHIP

config GPIO_OCTEON
	tristate "Cavium OCTEON GPIO"
	depends on GPIOLIB && CAVIUM_OCTEON_SOC
	default y
	help
	  Say yes here to support the on-chip GPIO lines on the OCTEON
	  family of SOCs.

config GPIO_OMAP
	tristate "TI OMAP GPIO support" if ARCH_OMAP2PLUS || COMPILE_TEST
	default y if ARCH_OMAP
	depends on ARM
	select GENERIC_IRQ_CHIP
	select GPIOLIB_IRQCHIP
	help
	  Say yes here to enable GPIO support for TI OMAP SoCs.

config GPIO_PL061
	bool "PrimeCell PL061 GPIO support"
	depends on ARM_AMBA
	select IRQ_DOMAIN
	select GPIOLIB_IRQCHIP
	help
	  Say yes here to support the PrimeCell PL061 GPIO device

config GPIO_PXA
	bool "PXA GPIO support"
	depends on ARCH_PXA || ARCH_MMP
	help
	  Say yes here to support the PXA GPIO device

<<<<<<< HEAD
config GPIO_QCOM_SMP2P
	bool "Qualcomm Shared Memory Point to Point support"
	depends on QCOM_SMEM
	help
	  Say yes here to support the Qualcomm Shared Memory Point to Point
	  protocol, exposed to the system as GPIOs.
=======
config GPIO_QCOM_SMSM
	bool "Qualcomm Shared Memory State Machine"
	depends on QCOM_SMEM
	help
	  Say yes here to support the Qualcomm Shared Memory State Machine.
	  The state machine is represented by bits in shared memory and is
	  exposed to the system as GPIOs.
>>>>>>> 4d3db19a

config GPIO_RCAR
	tristate "Renesas R-Car GPIO"
	depends on ARM && (ARCH_SHMOBILE || COMPILE_TEST)
	select GPIOLIB_IRQCHIP
	help
	  Say yes here to support GPIO on Renesas R-Car SoCs.

config GPIO_SAMSUNG
	bool
	depends on PLAT_SAMSUNG
	help
	  Legacy GPIO support. Use only for platforms without support for
	  pinctrl.

config GPIO_SCH
	tristate "Intel SCH/TunnelCreek/Centerton/Quark X1000 GPIO"
	depends on PCI && X86
	select MFD_CORE
	select LPC_SCH
	help
	  Say yes here to support GPIO interface on Intel Poulsbo SCH,
	  Intel Tunnel Creek processor, Intel Centerton processor or
	  Intel Quark X1000 SoC.

	  The Intel SCH contains a total of 14 GPIO pins. Ten GPIOs are
	  powered by the core power rail and are turned off during sleep
	  modes (S3 and higher). The remaining four GPIOs are powered by
	  the Intel SCH suspend power supply. These GPIOs remain
	  active during S3. The suspend powered GPIOs can be used to wake the
	  system from the Suspend-to-RAM state.

	  The Intel Tunnel Creek processor has 5 GPIOs powered by the
	  core power rail and 9 from suspend power supply.

	  The Intel Centerton processor has a total of 30 GPIO pins.
	  Twenty-one are powered by the core power rail and 9 from the
	  suspend power supply.

	  The Intel Quark X1000 SoC has 2 GPIOs powered by the core
	  power well and 6 from the suspend power well.

config GPIO_SCH311X
	tristate "SMSC SCH311x SuperI/O GPIO"
	help
	  Driver to enable the GPIOs found on SMSC SMSC SCH3112, SCH3114 and
	  SCH3116 "Super I/O" chipsets.

	  To compile this driver as a module, choose M here: the module will
	  be called gpio-sch311x.

config GPIO_SPEAR_SPICS
	bool "ST SPEAr13xx SPI Chip Select as GPIO support"
	depends on PLAT_SPEAR
	select GENERIC_IRQ_CHIP
	help
	  Say yes here to support ST SPEAr SPI Chip Select as GPIO device

config GPIO_STA2X11
	bool "STA2x11/ConneXt GPIO support"
	depends on MFD_STA2X11
	select GENERIC_IRQ_CHIP
	help
	  Say yes here to support the STA2x11/ConneXt GPIO device.
	  The GPIO module has 128 GPIO pins with alternate functions.

config GPIO_STP_XWAY
	bool "XWAY STP GPIOs"
	depends on SOC_XWAY
	help
	  This enables support for the Serial To Parallel (STP) unit found on
	  XWAY SoC. The STP allows the SoC to drive a shift registers cascade,
	  that can be up to 24 bit. This peripheral is aimed at driving leds.
	  Some of the gpios/leds can be auto updated by the soc with dsl and
	  phy status.

config GPIO_SYSCON
	tristate "GPIO based on SYSCON"
	depends on MFD_SYSCON && OF
	help
	  Say yes here to support GPIO functionality though SYSCON driver.

config GPIO_TB10X
	bool
	select GENERIC_IRQ_CHIP
	select OF_GPIO

config GPIO_TS5500
	tristate "TS-5500 DIO blocks and compatibles"
	depends on TS5500 || COMPILE_TEST
	help
	  This driver supports Digital I/O exposed by pin blocks found on some
	  Technologic Systems platforms. It includes, but is not limited to, 3
	  blocks of the TS-5500: DIO1, DIO2 and the LCD port, and the TS-5600
	  LCD port.

config GPIO_TZ1090
	bool "Toumaz Xenif TZ1090 GPIO support"
	depends on SOC_TZ1090
	select GENERIC_IRQ_CHIP
	default y
	help
	  Say yes here to support Toumaz Xenif TZ1090 GPIOs.

config GPIO_TZ1090_PDC
	bool "Toumaz Xenif TZ1090 PDC GPIO support"
	depends on SOC_TZ1090
	default y
	help
	  Say yes here to support Toumaz Xenif TZ1090 PDC GPIOs.

config GPIO_VF610
	def_bool y
	depends on ARCH_MXC && SOC_VF610
	select GPIOLIB_IRQCHIP
	help
	  Say yes here to support Vybrid vf610 GPIOs.

config GPIO_VR41XX
	tristate "NEC VR4100 series General-purpose I/O Uint support"
	depends on CPU_VR41XX
	help
	  Say yes here to support the NEC VR4100 series General-purpose I/O Uint

config GPIO_VX855
	tristate "VIA VX855/VX875 GPIO"
	depends on PCI
	select MFD_CORE
	select MFD_VX855
	help
	  Support access to the VX855/VX875 GPIO lines through the gpio library.

	  This driver provides common support for accessing the device,
	  additional drivers must be enabled in order to use the
	  functionality of the device.

config GPIO_XGENE
	bool "APM X-Gene GPIO controller support"
	depends on ARM64 && OF_GPIO
	help
	  This driver is to support the GPIO block within the APM X-Gene SoC
	  platform's generic flash controller. The GPIO pins are muxed with
	  the generic flash controller's address and data pins. Say yes
	  here to enable the GFC GPIO functionality.

config GPIO_XGENE_SB
	tristate "APM X-Gene GPIO standby controller support"
	depends on ARCH_XGENE && OF_GPIO
	select GPIO_GENERIC
	help
	  This driver supports the GPIO block within the APM X-Gene
	  Standby Domain. Say yes here to enable the GPIO functionality.

config GPIO_XILINX
	tristate "Xilinx GPIO support"
	depends on OF_GPIO && (PPC || MICROBLAZE || ARCH_ZYNQ || X86)
	help
	  Say yes here to support the Xilinx FPGA GPIO device

config GPIO_XLP
	tristate "Netlogic XLP GPIO support"
	depends on CPU_XLP
	select GPIOLIB_IRQCHIP
	help
	  This driver provides support for GPIO interface on Netlogic XLP MIPS64
	  SoCs. Currently supported XLP variants are XLP8XX, XLP3XX, XLP2XX,
	  XLP9XX and XLP5XX.

	  If unsure, say N.

config GPIO_XTENSA
	bool "Xtensa GPIO32 support"
	depends on XTENSA
	depends on HAVE_XTENSA_GPIO32
	depends on !SMP
	help
	  Say yes here to support the Xtensa internal GPIO32 IMPWIRE (input)
	  and EXPSTATE (output) ports

config GPIO_ZEVIO
	bool "LSI ZEVIO SoC memory mapped GPIOs"
	depends on ARM && OF_GPIO
	help
	  Say yes here to support the GPIO controller in LSI ZEVIO SoCs.

config GPIO_ZYNQ
	tristate "Xilinx Zynq GPIO support"
	depends on ARCH_ZYNQ || ARCH_ZYNQMP
	select GPIOLIB_IRQCHIP
	help
	  Say yes here to support Xilinx Zynq GPIO controller.

endmenu

menu "I2C GPIO expanders"
	depends on I2C

config GPIO_ADP5588
	tristate "ADP5588 I2C GPIO expander"
	depends on I2C
	help
	  This option enables support for 18 GPIOs found
	  on Analog Devices ADP5588 GPIO Expanders.

config GPIO_ADP5588_IRQ
	bool "Interrupt controller support for ADP5588"
	depends on GPIO_ADP5588=y
	help
	  Say yes here to enable the adp5588 to be used as an interrupt
	  controller. It requires the driver to be built in the kernel.

config GPIO_ADNP
	tristate "Avionic Design N-bit GPIO expander"
	depends on I2C && OF_GPIO
	select GPIOLIB_IRQCHIP
	help
	  This option enables support for N GPIOs found on Avionic Design
	  I2C GPIO expanders. The register space will be extended by powers
	  of two, so the controller will need to accommodate for that. For
	  example: if a controller provides 48 pins, 6 registers will be
	  enough to represent all pins, but the driver will assume a
	  register layout for 64 pins (8 registers).

config GPIO_MAX7300
	tristate "Maxim MAX7300 GPIO expander"
	depends on I2C
	select GPIO_MAX730X
	help
	  GPIO driver for Maxim MAX7300 I2C-based GPIO expander.

config GPIO_MAX732X
	tristate "MAX7319, MAX7320-7327 I2C Port Expanders"
	depends on I2C
	help
	  Say yes here to support the MAX7319, MAX7320-7327 series of I2C
	  Port Expanders. Each IO port on these chips has a fixed role of
	  Input (designated by 'I'), Push-Pull Output ('O'), or Open-Drain
	  Input and Output (designed by 'P'). The combinations are listed
	  below:

	  8 bits:	max7319 (8I), max7320 (8O), max7321 (8P),
		  	max7322 (4I4O), max7323 (4P4O)

	  16 bits:	max7324 (8I8O), max7325 (8P8O),
		  	max7326 (4I12O), max7327 (4P12O)

	  Board setup code must specify the model to use, and the start
	  number for these GPIOs.

config GPIO_MAX732X_IRQ
	bool "Interrupt controller support for MAX732x"
	depends on GPIO_MAX732X=y
	select GPIOLIB_IRQCHIP
	help
	  Say yes here to enable the max732x to be used as an interrupt
	  controller. It requires the driver to be built in the kernel.

config GPIO_MC9S08DZ60
	bool "MX35 3DS BOARD MC9S08DZ60 GPIO functions"
	depends on I2C=y && MACH_MX35_3DS
	help
	  Select this to enable the MC9S08DZ60 GPIO driver

config GPIO_PCA953X
	tristate "PCA95[357]x, PCA9698, TCA64xx, and MAX7310 I/O ports"
	depends on I2C
	help
	  Say yes here to provide access to several register-oriented
	  SMBus I/O expanders, made mostly by NXP or TI.  Compatible
	  models include:

	  4 bits:	pca9536, pca9537

	  8 bits:	max7310, max7315, pca6107, pca9534, pca9538, pca9554,
			pca9556, pca9557, pca9574, tca6408, xra1202

	  16 bits:	max7312, max7313, pca9535, pca9539, pca9555, pca9575,
			tca6416

	  24 bits:	tca6424

	  40 bits:	pca9505, pca9698

config GPIO_PCA953X_IRQ
	bool "Interrupt controller support for PCA953x"
	depends on GPIO_PCA953X=y
	select GPIOLIB_IRQCHIP
	help
	  Say yes here to enable the pca953x to be used as an interrupt
	  controller. It requires the driver to be built in the kernel.

config GPIO_PCF857X
	tristate "PCF857x, PCA{85,96}7x, and MAX732[89] I2C GPIO expanders"
	depends on I2C
	select GPIOLIB_IRQCHIP
	select IRQ_DOMAIN
	help
	  Say yes here to provide access to most "quasi-bidirectional" I2C
	  GPIO expanders used for additional digital outputs or inputs.
	  Most of these parts are from NXP, though TI is a second source for
	  some of them.  Compatible models include:

	  8 bits:   pcf8574, pcf8574a, pca8574, pca8574a,
	            pca9670, pca9672, pca9674, pca9674a,
	  	    max7328, max7329

	  16 bits:  pcf8575, pcf8575c, pca8575,
	            pca9671, pca9673, pca9675

	  Your board setup code will need to declare the expanders in
	  use, and assign numbers to the GPIOs they expose.  Those GPIOs
	  can then be used from drivers and other kernel code, just like
	  other GPIOs, but only accessible from task contexts.

	  This driver provides an in-kernel interface to those GPIOs using
	  platform-neutral GPIO calls.

config GPIO_SX150X
	bool "Semtech SX150x I2C GPIO expander"
	depends on I2C=y
	select GPIOLIB_IRQCHIP
	default n
	help
	  Say yes here to provide support for Semtech SX150-series I2C
	  GPIO expanders. Compatible models include:

	  8 bits:  sx1508q
	  16 bits: sx1509q

endmenu

menu "MFD GPIO expanders"

config GPIO_ADP5520
	tristate "GPIO Support for ADP5520 PMIC"
	depends on PMIC_ADP5520
	help
	  This option enables support for on-chip GPIO found
	  on Analog Devices ADP5520 PMICs.

config GPIO_ARIZONA
	tristate "Wolfson Microelectronics Arizona class devices"
	depends on MFD_ARIZONA
	help
	  Support for GPIOs on Wolfson Arizona class devices.

config GPIO_CRYSTAL_COVE
	tristate "GPIO support for Crystal Cove PMIC"
	depends on INTEL_SOC_PMIC
	select GPIOLIB_IRQCHIP
	help
	  Support for GPIO pins on Crystal Cove PMIC.

	  Say Yes if you have a Intel SoC based tablet with Crystal Cove PMIC
	  inside.

	  This driver can also be built as a module. If so, the module will be
	  called gpio-crystalcove.

config GPIO_CS5535
	tristate "AMD CS5535/CS5536 GPIO support"
	depends on MFD_CS5535
	help
	  The AMD CS5535 and CS5536 southbridges support 28 GPIO pins that
	  can be used for quite a number of things.  The CS5535/6 is found on
	  AMD Geode and Lemote Yeeloong devices.

	  If unsure, say N.

config GPIO_DA9052
	tristate "Dialog DA9052 GPIO"
	depends on PMIC_DA9052
	help
	  Say yes here to enable the GPIO driver for the DA9052 chip.

config GPIO_DA9055
	tristate "Dialog Semiconductor DA9055 GPIO"
	depends on MFD_DA9055
	help
	  Say yes here to enable the GPIO driver for the DA9055 chip.

	  The Dialog DA9055 PMIC chip has 3 GPIO pins that can be
	  be controller by this driver.

	  If driver is built as a module it will be called gpio-da9055.

config GPIO_DLN2
	tristate "Diolan DLN2 GPIO support"
	depends on MFD_DLN2
	select GPIOLIB_IRQCHIP

	help
	  Select this option to enable GPIO driver for the Diolan DLN2
	  board.

	  This driver can also be built as a module. If so, the module
	  will be called gpio-dln2.

config GPIO_JANZ_TTL
	tristate "Janz VMOD-TTL Digital IO Module"
	depends on MFD_JANZ_CMODIO
	help
	  This enables support for the Janz VMOD-TTL Digital IO module.
	  This driver provides support for driving the pins in output
	  mode only. Input mode is not supported.

config GPIO_KEMPLD
	tristate "Kontron ETX / COMexpress GPIO"
	depends on MFD_KEMPLD
	help
	  This enables support for the PLD GPIO interface on some Kontron ETX
	  and COMexpress (ETXexpress) modules.

	  This driver can also be built as a module. If so, the module will be
	  called gpio-kempld.

config GPIO_LP3943
	tristate "TI/National Semiconductor LP3943 GPIO expander"
	depends on MFD_LP3943
	help
	  GPIO driver for LP3943 MFD.
	  LP3943 can be used as a GPIO expander which provides up to 16 GPIOs.
	  Open drain outputs are required for this usage.

config GPIO_MSIC
	bool "Intel MSIC mixed signal gpio support"
	depends on MFD_INTEL_MSIC
	help
	  Enable support for GPIO on intel MSIC controllers found in
	  intel MID devices

config GPIO_PALMAS
	bool "TI PALMAS series PMICs GPIO"
	depends on MFD_PALMAS
	help
	  Select this option to enable GPIO driver for the TI PALMAS
	  series chip family.

config GPIO_RC5T583
	bool "RICOH RC5T583 GPIO"
	depends on MFD_RC5T583
	help
	  Select this option to enable GPIO driver for the Ricoh RC5T583
	  chip family.
	  This driver provides the support for driving/reading the gpio pins
	  of RC5T583 device through standard gpio library.

config GPIO_STMPE
	bool "STMPE GPIOs"
	depends on MFD_STMPE
	depends on OF_GPIO
	select GPIOLIB_IRQCHIP
	help
	  This enables support for the GPIOs found on the STMPE I/O
	  Expanders.

config GPIO_TC3589X
	bool "TC3589X GPIOs"
	depends on MFD_TC3589X
	depends on OF_GPIO
	select GPIOLIB_IRQCHIP
	help
	  This enables support for the GPIOs found on the TC3589X
	  I/O Expander.

config GPIO_TIMBERDALE
	bool "Support for timberdale GPIO IP"
	depends on MFD_TIMBERDALE
	---help---
	Add support for the GPIO IP in the timberdale FPGA.

config GPIO_TPS6586X
	bool "TPS6586X GPIO"
	depends on MFD_TPS6586X
	help
	  Select this option to enable GPIO driver for the TPS6586X
	  chip family.

config GPIO_TPS65910
	bool "TPS65910 GPIO"
	depends on MFD_TPS65910
	help
	  Select this option to enable GPIO driver for the TPS65910
	  chip family.

config GPIO_TPS65912
	tristate "TI TPS65912 GPIO"
	depends on (MFD_TPS65912_I2C || MFD_TPS65912_SPI)
	help
	  This driver supports TPS65912 gpio chip

config GPIO_TWL4030
	tristate "TWL4030, TWL5030, and TPS659x0 GPIOs"
	depends on TWL4030_CORE
	help
	  Say yes here to access the GPIO signals of various multi-function
	  power management chips from Texas Instruments.

config GPIO_TWL6040
	tristate "TWL6040 GPO"
	depends on TWL6040_CORE
	help
	  Say yes here to access the GPO signals of twl6040
	  audio chip from Texas Instruments.

config GPIO_UCB1400
	tristate "Philips UCB1400 GPIO"
	depends on UCB1400_CORE
	help
	  This enables support for the Philips UCB1400 GPIO pins.
	  The UCB1400 is an AC97 audio codec.

config GPIO_WM831X
	tristate "WM831x GPIOs"
	depends on MFD_WM831X
	help
	  Say yes here to access the GPIO signals of WM831x power management
	  chips from Wolfson Microelectronics.

config GPIO_WM8350
	tristate "WM8350 GPIOs"
	depends on MFD_WM8350
	help
	  Say yes here to access the GPIO signals of WM8350 power management
	  chips from Wolfson Microelectronics.

config GPIO_WM8994
	tristate "WM8994 GPIOs"
	depends on MFD_WM8994
	help
	  Say yes here to access the GPIO signals of WM8994 audio hub
	  CODECs from Wolfson Microelectronics.

endmenu

menu "PCI GPIO expanders"
	depends on PCI

config GPIO_AMD8111
	tristate "AMD 8111 GPIO driver"
	depends on PCI
	help
	  The AMD 8111 south bridge contains 32 GPIO pins which can be used.

	  Note, that usually system firmware/ACPI handles GPIO pins on their
	  own and users might easily break their systems with uncarefull usage
	  of this driver!

	  If unsure, say N

config GPIO_BT8XX
	tristate "BT8XX GPIO abuser"
	depends on PCI && VIDEO_BT848=n
	help
	  The BT8xx frame grabber chip has 24 GPIO pins that can be abused
	  as a cheap PCI GPIO card.

	  This chip can be found on Miro, Hauppauge and STB TV-cards.

	  The card needs to be physically altered for using it as a
	  GPIO card. For more information on how to build a GPIO card
	  from a BT8xx TV card, see the documentation file at
	  Documentation/bt8xxgpio.txt

	  If unsure, say N.

config GPIO_INTEL_MID
	bool "Intel Mid GPIO support"
	depends on PCI && X86
	select GPIOLIB_IRQCHIP
	help
	  Say Y here to support Intel Mid GPIO.

config GPIO_ML_IOH
	tristate "OKI SEMICONDUCTOR ML7213 IOH GPIO support"
	depends on PCI
	select GENERIC_IRQ_CHIP
	help
	  ML7213 is companion chip for Intel Atom E6xx series.
	  This driver can be used for OKI SEMICONDUCTOR ML7213 IOH(Input/Output
	  Hub) which is for IVI(In-Vehicle Infotainment) use.
	  This driver can access the IOH's GPIO device.

config GPIO_PCH
	tristate "Intel EG20T PCH/LAPIS Semiconductor IOH(ML7223/ML7831) GPIO"
	depends on PCI && (X86_32 || COMPILE_TEST)
	select GENERIC_IRQ_CHIP
	help
	  This driver is for PCH(Platform controller Hub) GPIO of Intel Topcliff
	  which is an IOH(Input/Output Hub) for x86 embedded processor.
	  This driver can access PCH GPIO device.

	  This driver also can be used for LAPIS Semiconductor IOH(Input/
	  Output Hub), ML7223 and ML7831.
	  ML7223 IOH is for MP(Media Phone) use.
	  ML7831 IOH is for general purpose use.
	  ML7223/ML7831 is companion chip for Intel Atom E6xx series.
	  ML7223/ML7831 is completely compatible for Intel EG20T PCH.

config GPIO_RDC321X
	tristate "RDC R-321x GPIO support"
	depends on PCI
	select MFD_CORE
	select MFD_RDC321X
	help
	  Support for the RDC R321x SoC GPIOs over southbridge
	  PCI configuration space.

config GPIO_SODAVILLE
	bool "Intel Sodaville GPIO support"
	depends on X86 && PCI && OF
	select GPIO_GENERIC
	select GENERIC_IRQ_CHIP
	help
	  Say Y here to support Intel Sodaville GPIO.

endmenu

menu "SPI GPIO expanders"
	depends on SPI_MASTER

config GPIO_74X164
	tristate "74x164 serial-in/parallel-out 8-bits shift register"
	depends on SPI_MASTER && OF
	help
	  Driver for 74x164 compatible serial-in/parallel-out 8-outputs
	  shift registers. This driver can be used to provide access
	  to more gpio outputs.

config GPIO_MAX7301
	tristate "Maxim MAX7301 GPIO expander"
	depends on SPI_MASTER
	select GPIO_MAX730X
	help
	  GPIO driver for Maxim MAX7301 SPI-based GPIO expander.

config GPIO_MCP23S08
	tristate "Microchip MCP23xxx I/O expander"
	depends on (SPI_MASTER && !I2C) || I2C
	help
	  SPI/I2C driver for Microchip MCP23S08/MCP23S17/MCP23008/MCP23017
	  I/O expanders.
	  This provides a GPIO interface supporting inputs and outputs.
	  The I2C versions of the chips can be used as interrupt-controller.

config GPIO_MC33880
	tristate "Freescale MC33880 high-side/low-side switch"
	depends on SPI_MASTER
	help
	  SPI driver for Freescale MC33880 high-side/low-side switch.
	  This provides GPIO interface supporting inputs and outputs.

endmenu

menu "USB GPIO expanders"
	depends on USB

config GPIO_VIPERBOARD
	tristate "Viperboard GPIO a & b support"
	depends on MFD_VIPERBOARD && USB
	help
	  Say yes here to access the GPIO signals of Nano River
	  Technologies Viperboard. There are two GPIO chips on the
	  board: gpioa and gpiob.
          See viperboard API specification and Nano
          River Tech's viperboard.h for detailed meaning
          of the module parameters.

endmenu

endif<|MERGE_RESOLUTION|>--- conflicted
+++ resolved
@@ -354,14 +354,13 @@
 	help
 	  Say yes here to support the PXA GPIO device
 
-<<<<<<< HEAD
 config GPIO_QCOM_SMP2P
 	bool "Qualcomm Shared Memory Point to Point support"
 	depends on QCOM_SMEM
 	help
 	  Say yes here to support the Qualcomm Shared Memory Point to Point
 	  protocol, exposed to the system as GPIOs.
-=======
+
 config GPIO_QCOM_SMSM
 	bool "Qualcomm Shared Memory State Machine"
 	depends on QCOM_SMEM
@@ -369,7 +368,6 @@
 	  Say yes here to support the Qualcomm Shared Memory State Machine.
 	  The state machine is represented by bits in shared memory and is
 	  exposed to the system as GPIOs.
->>>>>>> 4d3db19a
 
 config GPIO_RCAR
 	tristate "Renesas R-Car GPIO"
