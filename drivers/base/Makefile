--- conflicted
+++ resolved
@@ -4,11 +4,7 @@
 			   driver.o class.o platform.o \
 			   cpu.o firmware.o init.o map.o devres.o \
 			   attribute_container.o transport_class.o \
-<<<<<<< HEAD
-			   topology.o container.o property.o
-=======
-			   topology.o container.o cacheinfo.o
->>>>>>> f1c488a7
+			   topology.o container.o property.o cacheinfo.o
 obj-$(CONFIG_DEVTMPFS)	+= devtmpfs.o
 obj-$(CONFIG_DMA_CMA) += dma-contiguous.o
 obj-y			+= power/
