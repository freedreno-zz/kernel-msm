/*
 * Copyright (c) 2008-2009 Atheros Communications Inc.
 *
 *  This program is free software; you can redistribute it and/or modify
 *  it under the terms of the GNU General Public License as published by
 *  the Free Software Foundation; either version 2 of the License, or
 *  (at your option) any later version.
 *
 *  This program is distributed in the hope that it will be useful,
 *  but WITHOUT ANY WARRANTY; without even the implied warranty of
 *  MERCHANTABILITY or FITNESS FOR A PARTICULAR PURPOSE.  See the
 *  GNU General Public License for more details.
 *
 *  You should have received a copy of the GNU General Public License
 *  along with this program; if not, write to the Free Software
 *  Foundation, Inc., 59 Temple Place, Suite 330, Boston, MA  02111-1307  USA
 *
 */


#include <linux/module.h>
#include <linux/kernel.h>
#include <linux/init.h>
#include <linux/slab.h>
#include <linux/types.h>
#include <linux/errno.h>
#include <linux/device.h>
#include <linux/firmware.h>
#include <linux/usb.h>
#include <net/bluetooth/bluetooth.h>

#define VERSION "1.0"
#define ATH3K_FIRMWARE	"ath3k-1.fw"

#define ATH3K_DNLOAD				0x01
#define ATH3K_GETSTATE				0x05
#define ATH3K_SET_NORMAL_MODE			0x07
#define ATH3K_GETVERSION			0x09
#define USB_REG_SWITCH_VID_PID			0x0a

#define ATH3K_MODE_MASK				0x3F
#define ATH3K_NORMAL_MODE			0x0E

#define ATH3K_PATCH_UPDATE			0x80
#define ATH3K_SYSCFG_UPDATE			0x40

#define ATH3K_XTAL_FREQ_26M			0x00
#define ATH3K_XTAL_FREQ_40M			0x01
#define ATH3K_XTAL_FREQ_19P2			0x02
#define ATH3K_NAME_LEN				0xFF

struct ath3k_version {
	unsigned int	rom_version;
	unsigned int	build_version;
	unsigned int	ram_version;
	unsigned char	ref_clock;
	unsigned char	reserved[0x07];
};

static struct usb_device_id ath3k_table[] = {
	/* Atheros AR3011 */
	{ USB_DEVICE(0x0CF3, 0x3000) },

	/* Atheros AR3011 with sflash firmware*/
	{ USB_DEVICE(0x0CF3, 0x3002) },
<<<<<<< HEAD
	{ USB_DEVICE(0x13d3, 0x3304) },
	{ USB_DEVICE(0x0930, 0x0215) },
	{ USB_DEVICE(0x0489, 0xE03D) },
=======
>>>>>>> 3f6240f3

	/* Atheros AR9285 Malbec with sflash firmware */
	{ USB_DEVICE(0x03F0, 0x311D) },

	/* Atheros AR3012 with sflash firmware*/
	{ USB_DEVICE(0x0CF3, 0x3004) },
	{ USB_DEVICE(0x0CF3, 0x311D) },
	{ USB_DEVICE(0x13d3, 0x3375) },
	{ USB_DEVICE(0x04CA, 0x3005) },
	{ USB_DEVICE(0x13d3, 0x3362) },
	{ USB_DEVICE(0x0CF3, 0xE004) },

	/* Atheros AR5BBU12 with sflash firmware */
	{ USB_DEVICE(0x0489, 0xE02C) },

	{ }	/* Terminating entry */
};

MODULE_DEVICE_TABLE(usb, ath3k_table);

#define BTUSB_ATH3012		0x80
/* This table is to load patch and sysconfig files
 * for AR3012 */
static struct usb_device_id ath3k_blist_tbl[] = {

	/* Atheros AR3012 with sflash firmware*/
	{ USB_DEVICE(0x0cf3, 0x3004), .driver_info = BTUSB_ATH3012 },
	{ USB_DEVICE(0x0cf3, 0x311D), .driver_info = BTUSB_ATH3012 },
	{ USB_DEVICE(0x13d3, 0x3375), .driver_info = BTUSB_ATH3012 },
	{ USB_DEVICE(0x04ca, 0x3005), .driver_info = BTUSB_ATH3012 },
	{ USB_DEVICE(0x13d3, 0x3362), .driver_info = BTUSB_ATH3012 },
	{ USB_DEVICE(0x0cf3, 0xe004), .driver_info = BTUSB_ATH3012 },

	{ }	/* Terminating entry */
};

#define USB_REQ_DFU_DNLOAD	1
#define BULK_SIZE		4096
#define FW_HDR_SIZE		20

static int ath3k_load_firmware(struct usb_device *udev,
				const struct firmware *firmware)
{
	u8 *send_buf;
	int err, pipe, len, size, sent = 0;
	int count = firmware->size;

	BT_DBG("udev %p", udev);

	pipe = usb_sndctrlpipe(udev, 0);

	send_buf = kmalloc(BULK_SIZE, GFP_KERNEL);
	if (!send_buf) {
		BT_ERR("Can't allocate memory chunk for firmware");
		return -ENOMEM;
	}

	memcpy(send_buf, firmware->data, 20);
	if ((err = usb_control_msg(udev, pipe,
				USB_REQ_DFU_DNLOAD,
				USB_TYPE_VENDOR, 0, 0,
				send_buf, 20, USB_CTRL_SET_TIMEOUT)) < 0) {
		BT_ERR("Can't change to loading configuration err");
		goto error;
	}
	sent += 20;
	count -= 20;

	while (count) {
		size = min_t(uint, count, BULK_SIZE);
		pipe = usb_sndbulkpipe(udev, 0x02);
		memcpy(send_buf, firmware->data + sent, size);

		err = usb_bulk_msg(udev, pipe, send_buf, size,
					&len, 3000);

		if (err || (len != size)) {
			BT_ERR("Error in firmware loading err = %d,"
				"len = %d, size = %d", err, len, size);
			goto error;
		}

		sent  += size;
		count -= size;
	}

error:
	kfree(send_buf);
	return err;
}

static int ath3k_get_state(struct usb_device *udev, unsigned char *state)
{
	int pipe = 0;

	pipe = usb_rcvctrlpipe(udev, 0);
	return usb_control_msg(udev, pipe, ATH3K_GETSTATE,
			USB_TYPE_VENDOR | USB_DIR_IN, 0, 0,
			state, 0x01, USB_CTRL_SET_TIMEOUT);
}

static int ath3k_get_version(struct usb_device *udev,
			struct ath3k_version *version)
{
	int pipe = 0;

	pipe = usb_rcvctrlpipe(udev, 0);
	return usb_control_msg(udev, pipe, ATH3K_GETVERSION,
			USB_TYPE_VENDOR | USB_DIR_IN, 0, 0, version,
			sizeof(struct ath3k_version),
			USB_CTRL_SET_TIMEOUT);
}

static int ath3k_load_fwfile(struct usb_device *udev,
		const struct firmware *firmware)
{
	u8 *send_buf;
	int err, pipe, len, size, count, sent = 0;
	int ret;

	count = firmware->size;

	send_buf = kmalloc(BULK_SIZE, GFP_KERNEL);
	if (!send_buf) {
		BT_ERR("Can't allocate memory chunk for firmware");
		return -ENOMEM;
	}

	size = min_t(uint, count, FW_HDR_SIZE);
	memcpy(send_buf, firmware->data, size);

	pipe = usb_sndctrlpipe(udev, 0);
	ret = usb_control_msg(udev, pipe, ATH3K_DNLOAD,
			USB_TYPE_VENDOR, 0, 0, send_buf,
			size, USB_CTRL_SET_TIMEOUT);
	if (ret < 0) {
		BT_ERR("Can't change to loading configuration err");
		kfree(send_buf);
		return ret;
	}

	sent += size;
	count -= size;

	while (count) {
		size = min_t(uint, count, BULK_SIZE);
		pipe = usb_sndbulkpipe(udev, 0x02);

		memcpy(send_buf, firmware->data + sent, size);

		err = usb_bulk_msg(udev, pipe, send_buf, size,
					&len, 3000);
		if (err || (len != size)) {
			BT_ERR("Error in firmware loading err = %d,"
				"len = %d, size = %d", err, len, size);
			kfree(send_buf);
			return err;
		}
		sent  += size;
		count -= size;
	}

	kfree(send_buf);
	return 0;
}

static int ath3k_switch_pid(struct usb_device *udev)
{
	int pipe = 0;

	pipe = usb_sndctrlpipe(udev, 0);
	return usb_control_msg(udev, pipe, USB_REG_SWITCH_VID_PID,
			USB_TYPE_VENDOR, 0, 0,
			NULL, 0, USB_CTRL_SET_TIMEOUT);
}

static int ath3k_set_normal_mode(struct usb_device *udev)
{
	unsigned char fw_state;
	int pipe = 0, ret;

	ret = ath3k_get_state(udev, &fw_state);
	if (ret < 0) {
		BT_ERR("Can't get state to change to normal mode err");
		return ret;
	}

	if ((fw_state & ATH3K_MODE_MASK) == ATH3K_NORMAL_MODE) {
		BT_DBG("firmware was already in normal mode");
		return 0;
	}

	pipe = usb_sndctrlpipe(udev, 0);
	return usb_control_msg(udev, pipe, ATH3K_SET_NORMAL_MODE,
			USB_TYPE_VENDOR, 0, 0,
			NULL, 0, USB_CTRL_SET_TIMEOUT);
}

static int ath3k_load_patch(struct usb_device *udev)
{
	unsigned char fw_state;
	char filename[ATH3K_NAME_LEN] = {0};
	const struct firmware *firmware;
	struct ath3k_version fw_version, pt_version;
	int ret;

	ret = ath3k_get_state(udev, &fw_state);
	if (ret < 0) {
		BT_ERR("Can't get state to change to load ram patch err");
		return ret;
	}

	if (fw_state & ATH3K_PATCH_UPDATE) {
		BT_DBG("Patch was already downloaded");
		return 0;
	}

	ret = ath3k_get_version(udev, &fw_version);
	if (ret < 0) {
		BT_ERR("Can't get version to change to load ram patch err");
		return ret;
	}

	snprintf(filename, ATH3K_NAME_LEN, "ar3k/AthrBT_0x%08x.dfu",
		fw_version.rom_version);

	ret = request_firmware(&firmware, filename, &udev->dev);
	if (ret < 0) {
		BT_ERR("Patch file not found %s", filename);
		return ret;
	}

	pt_version.rom_version = *(int *)(firmware->data + firmware->size - 8);
	pt_version.build_version = *(int *)
		(firmware->data + firmware->size - 4);

	if ((pt_version.rom_version != fw_version.rom_version) ||
		(pt_version.build_version <= fw_version.build_version)) {
		BT_ERR("Patch file version did not match with firmware");
		release_firmware(firmware);
		return -EINVAL;
	}

	ret = ath3k_load_fwfile(udev, firmware);
	release_firmware(firmware);

	return ret;
}

static int ath3k_load_syscfg(struct usb_device *udev)
{
	unsigned char fw_state;
	char filename[ATH3K_NAME_LEN] = {0};
	const struct firmware *firmware;
	struct ath3k_version fw_version;
	int clk_value, ret;

	ret = ath3k_get_state(udev, &fw_state);
	if (ret < 0) {
		BT_ERR("Can't get state to change to load configration err");
		return -EBUSY;
	}

	ret = ath3k_get_version(udev, &fw_version);
	if (ret < 0) {
		BT_ERR("Can't get version to change to load ram patch err");
		return ret;
	}

	switch (fw_version.ref_clock) {

	case ATH3K_XTAL_FREQ_26M:
		clk_value = 26;
		break;
	case ATH3K_XTAL_FREQ_40M:
		clk_value = 40;
		break;
	case ATH3K_XTAL_FREQ_19P2:
		clk_value = 19;
		break;
	default:
		clk_value = 0;
		break;
	}

	snprintf(filename, ATH3K_NAME_LEN, "ar3k/ramps_0x%08x_%d%s",
		fw_version.rom_version, clk_value, ".dfu");

	ret = request_firmware(&firmware, filename, &udev->dev);
	if (ret < 0) {
		BT_ERR("Configuration file not found %s", filename);
		return ret;
	}

	ret = ath3k_load_fwfile(udev, firmware);
	release_firmware(firmware);

	return ret;
}

static int ath3k_probe(struct usb_interface *intf,
			const struct usb_device_id *id)
{
	const struct firmware *firmware;
	struct usb_device *udev = interface_to_usbdev(intf);
	int ret;

	BT_DBG("intf %p id %p", intf, id);

	if (intf->cur_altsetting->desc.bInterfaceNumber != 0)
		return -ENODEV;

	/* match device ID in ath3k blacklist table */
	if (!id->driver_info) {
		const struct usb_device_id *match;
		match = usb_match_id(intf, ath3k_blist_tbl);
		if (match)
			id = match;
	}

	/* load patch and sysconfig files for AR3012 */
	if (id->driver_info & BTUSB_ATH3012) {

		/* New firmware with patch and sysconfig files already loaded */
		if (le16_to_cpu(udev->descriptor.bcdDevice) > 0x0001)
			return -ENODEV;

		ret = ath3k_load_patch(udev);
		if (ret < 0) {
			BT_ERR("Loading patch file failed");
			return ret;
		}
		ret = ath3k_load_syscfg(udev);
		if (ret < 0) {
			BT_ERR("Loading sysconfig file failed");
			return ret;
		}
		ret = ath3k_set_normal_mode(udev);
		if (ret < 0) {
			BT_ERR("Set normal mode failed");
			return ret;
		}
		ath3k_switch_pid(udev);
		return 0;
	}

	ret = request_firmware(&firmware, ATH3K_FIRMWARE, &udev->dev);
	if (ret < 0) {
		if (ret == -ENOENT)
			BT_ERR("Firmware file \"%s\" not found",
							ATH3K_FIRMWARE);
		else
			BT_ERR("Firmware file \"%s\" request failed (err=%d)",
							ATH3K_FIRMWARE, ret);
		return ret;
	}

	ret = ath3k_load_firmware(udev, firmware);
	release_firmware(firmware);

	return ret;
}

static void ath3k_disconnect(struct usb_interface *intf)
{
	BT_DBG("ath3k_disconnect intf %p", intf);
}

static struct usb_driver ath3k_driver = {
	.name		= "ath3k",
	.probe		= ath3k_probe,
	.disconnect	= ath3k_disconnect,
	.id_table	= ath3k_table,
};

module_usb_driver(ath3k_driver);

MODULE_AUTHOR("Atheros Communications");
MODULE_DESCRIPTION("Atheros AR30xx firmware driver");
MODULE_VERSION(VERSION);
MODULE_LICENSE("GPL");
MODULE_FIRMWARE(ATH3K_FIRMWARE);<|MERGE_RESOLUTION|>--- conflicted
+++ resolved
@@ -30,7 +30,6 @@
 #include <net/bluetooth/bluetooth.h>
 
 #define VERSION "1.0"
-#define ATH3K_FIRMWARE	"ath3k-1.fw"
 
 #define ATH3K_DNLOAD				0x01
 #define ATH3K_GETSTATE				0x05
@@ -63,23 +62,12 @@
 
 	/* Atheros AR3011 with sflash firmware*/
 	{ USB_DEVICE(0x0CF3, 0x3002) },
-<<<<<<< HEAD
-	{ USB_DEVICE(0x13d3, 0x3304) },
-	{ USB_DEVICE(0x0930, 0x0215) },
-	{ USB_DEVICE(0x0489, 0xE03D) },
-=======
->>>>>>> 3f6240f3
 
 	/* Atheros AR9285 Malbec with sflash firmware */
 	{ USB_DEVICE(0x03F0, 0x311D) },
 
 	/* Atheros AR3012 with sflash firmware*/
 	{ USB_DEVICE(0x0CF3, 0x3004) },
-	{ USB_DEVICE(0x0CF3, 0x311D) },
-	{ USB_DEVICE(0x13d3, 0x3375) },
-	{ USB_DEVICE(0x04CA, 0x3005) },
-	{ USB_DEVICE(0x13d3, 0x3362) },
-	{ USB_DEVICE(0x0CF3, 0xE004) },
 
 	/* Atheros AR5BBU12 with sflash firmware */
 	{ USB_DEVICE(0x0489, 0xE02C) },
@@ -96,11 +84,6 @@
 
 	/* Atheros AR3012 with sflash firmware*/
 	{ USB_DEVICE(0x0cf3, 0x3004), .driver_info = BTUSB_ATH3012 },
-	{ USB_DEVICE(0x0cf3, 0x311D), .driver_info = BTUSB_ATH3012 },
-	{ USB_DEVICE(0x13d3, 0x3375), .driver_info = BTUSB_ATH3012 },
-	{ USB_DEVICE(0x04ca, 0x3005), .driver_info = BTUSB_ATH3012 },
-	{ USB_DEVICE(0x13d3, 0x3362), .driver_info = BTUSB_ATH3012 },
-	{ USB_DEVICE(0x0cf3, 0xe004), .driver_info = BTUSB_ATH3012 },
 
 	{ }	/* Terminating entry */
 };
@@ -120,7 +103,7 @@
 
 	pipe = usb_sndctrlpipe(udev, 0);
 
-	send_buf = kmalloc(BULK_SIZE, GFP_KERNEL);
+	send_buf = kmalloc(BULK_SIZE, GFP_ATOMIC);
 	if (!send_buf) {
 		BT_ERR("Can't allocate memory chunk for firmware");
 		return -ENOMEM;
@@ -191,7 +174,7 @@
 
 	count = firmware->size;
 
-	send_buf = kmalloc(BULK_SIZE, GFP_KERNEL);
+	send_buf = kmalloc(BULK_SIZE, GFP_ATOMIC);
 	if (!send_buf) {
 		BT_ERR("Can't allocate memory chunk for firmware");
 		return -ENOMEM;
@@ -415,15 +398,9 @@
 		return 0;
 	}
 
-	ret = request_firmware(&firmware, ATH3K_FIRMWARE, &udev->dev);
-	if (ret < 0) {
-		if (ret == -ENOENT)
-			BT_ERR("Firmware file \"%s\" not found",
-							ATH3K_FIRMWARE);
-		else
-			BT_ERR("Firmware file \"%s\" request failed (err=%d)",
-							ATH3K_FIRMWARE, ret);
-		return ret;
+	if (request_firmware(&firmware, "ath3k-1.fw", &udev->dev) < 0) {
+		BT_ERR("Error loading firmware");
+		return -EIO;
 	}
 
 	ret = ath3k_load_firmware(udev, firmware);
@@ -444,10 +421,22 @@
 	.id_table	= ath3k_table,
 };
 
-module_usb_driver(ath3k_driver);
+static int __init ath3k_init(void)
+{
+	BT_INFO("Atheros AR30xx firmware driver ver %s", VERSION);
+	return usb_register(&ath3k_driver);
+}
+
+static void __exit ath3k_exit(void)
+{
+	usb_deregister(&ath3k_driver);
+}
+
+module_init(ath3k_init);
+module_exit(ath3k_exit);
 
 MODULE_AUTHOR("Atheros Communications");
 MODULE_DESCRIPTION("Atheros AR30xx firmware driver");
 MODULE_VERSION(VERSION);
 MODULE_LICENSE("GPL");
-MODULE_FIRMWARE(ATH3K_FIRMWARE);+MODULE_FIRMWARE("ath3k-1.fw");