--- conflicted
+++ resolved
@@ -85,7 +85,6 @@
 	help
 	  Client driver for the WCNSS_CTRL SMD channel, used to download nv
 	  firmware to a newly booted WCNSS chip.
-<<<<<<< HEAD
 	  Say y here to enable support for the Qualcomm Shared Memory Manager.
 	  The driver provides an interface to items in a heap shared among all
 	  processors in a Qualcomm platform.
@@ -117,7 +116,6 @@
 		Adhoc bus topology driver allows one to many connections and maintains
 		directionality of connections by explicitly listing device connections
 		thus avoiding illegal routes.
-=======
 
 config MSM_GLINK_SMEM_NATIVE_XPRT
 	depends on QCOM_SMEM
@@ -128,13 +126,4 @@
 	  G-Link communication to remote entities through a shared memory
 	  physical transport.  The nature of shared memory limits this G-Link
 	  transport to only connecting with entities internal to the
-	  System-on-Chip.
-
-config QCOM_SMEM
-	tristate "Qualcomm Shared Memory Manager (SMEM)"
-	depends on ARCH_QCOM
-	help
-	  Say y here to enable support for the Qualcomm Shared Memory Manager.
-	  The driver provides an interface to items in a heap shared among all
-	  processors in a Qualcomm platform.
->>>>>>> 3918c4ee
+	  System-on-Chip.