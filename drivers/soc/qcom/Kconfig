--- conflicted
+++ resolved
@@ -20,7 +20,6 @@
 	  modes. It interface with various system drivers to put the cores in
 	  low power modes.
 
-<<<<<<< HEAD
 config QCOM_SMD
 	tristate "Qualcomm Shared Memory Driver (SMD)"
 	depends on QCOM_SMEM
@@ -42,10 +41,9 @@
 	depends on QCOM_SMD
 	help
 	  Stub driver to bring the IPCRTR channel up.
-=======
+
 config QCOM_WCNSS_CTRL
 	tristate "Qualcomm WCNSS control driver"
 	depends on QCOM_SMD
 	help
-	  Test driver for the WCNSS_CTRL smd channel
->>>>>>> 2faa0f4e
+	  Test driver for the WCNSS_CTRL smd channel