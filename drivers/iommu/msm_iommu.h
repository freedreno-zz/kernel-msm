/* Copyright (c) 2010-2011, Code Aurora Forum. All rights reserved.
 *
 * This program is free software; you can redistribute it and/or modify
 * it under the terms of the GNU General Public License version 2 and
 * only version 2 as published by the Free Software Foundation.
 *
 * This program is distributed in the hope that it will be useful,
 * but WITHOUT ANY WARRANTY; without even the implied warranty of
 * MERCHANTABILITY or FITNESS FOR A PARTICULAR PURPOSE.  See the
 * GNU General Public License for more details.
 *
 * You should have received a copy of the GNU General Public License
 * along with this program; if not, write to the Free Software
 * Foundation, Inc., 51 Franklin Street, Fifth Floor, Boston, MA
 * 02110-1301, USA.
 */

#ifndef MSM_IOMMU_H
#define MSM_IOMMU_H

#include <linux/interrupt.h>
#include <linux/clk.h>

/* Sharability attributes of MSM IOMMU mappings */
#define MSM_IOMMU_ATTR_NON_SH		0x0
#define MSM_IOMMU_ATTR_SH		0x4

/* Cacheability attributes of MSM IOMMU mappings */
#define MSM_IOMMU_ATTR_NONCACHED	0x0
#define MSM_IOMMU_ATTR_CACHED_WB_WA	0x1
#define MSM_IOMMU_ATTR_CACHED_WB_NWA	0x2
#define MSM_IOMMU_ATTR_CACHED_WT	0x3

/* Mask for the cache policy attribute */
#define MSM_IOMMU_CP_MASK		0x03

/* Maximum number of Machine IDs that we are allowing to be mapped to the same
 * context bank. The number of MIDs mapped to the same CB does not affect
 * performance, but there is a practical limit on how many distinct MIDs may
 * be present. These mappings are typically determined at design time and are
 * not expected to change at run time.
 */
#define MAX_NUM_MIDS	32

/* Maximum number of context banks that can be present in IOMMU */
#define IOMMU_MAX_CBS	128

/**
 * struct msm_iommu_dev - a single IOMMU hardware instance
 * ncb		Number of context banks present on this IOMMU HW instance
 * dev:		IOMMU device
 * irq:		Interrupt number
 * clk:		The bus clock for this IOMMU hardware instance
 * pclk:	The clock for the IOMMU bus interconnect
 * dev_node:	list head in qcom_iommu_device_list
 * dom_node:	list head for domain
 * ctx_list:	list of 'struct msm_iommu_ctx_dev'
 * context_map: Bitmap to track allocated context banks
<<<<<<< HEAD
=======
 * domain:	iommu domain that this iommu dev is a member of,
 * 		ie. whose msm_priv::list_attached are we on?
>>>>>>> 3b03b9f2
 */
struct msm_iommu_dev {
	void __iomem *base;
	int ncb;
	struct device *dev;
	int irq;
	struct clk *clk;
	struct clk *pclk;
	struct list_head dev_node;
	struct list_head dom_node;
	struct list_head ctx_list;
	DECLARE_BITMAP(context_map, IOMMU_MAX_CBS);
<<<<<<< HEAD
=======
	struct iommu_domain *domain;
>>>>>>> 3b03b9f2
};

/**
 * struct msm_iommu_ctx_dev - an IOMMU context bank instance
 * of_node	node ptr of client device
 * num		Index of this context bank within the hardware
 * mids		List of Machine IDs that are to be mapped into this context
 *		bank, terminated by -1. The MID is a set of signals on the
 *		AXI bus that identifies the function associated with a specific
 *		memory request. (See ARM spec).
 * num_mids	Total number of mids
 * node		list head in ctx_list
 */
struct msm_iommu_ctx_dev {
	struct device_node *of_node;
	int num;
	int mids[MAX_NUM_MIDS];
	int num_mids;
	struct list_head list;
};

/*
 * Interrupt handler for the IOMMU context fault interrupt. Hooking the
 * interrupt is not supported in the API yet, but this will print an error
 * message and dump useful IOMMU registers.
 */
irqreturn_t msm_iommu_fault_handler(int irq, void *dev_id);

#endif<|MERGE_RESOLUTION|>--- conflicted
+++ resolved
@@ -56,11 +56,8 @@
  * dom_node:	list head for domain
  * ctx_list:	list of 'struct msm_iommu_ctx_dev'
  * context_map: Bitmap to track allocated context banks
-<<<<<<< HEAD
-=======
  * domain:	iommu domain that this iommu dev is a member of,
  * 		ie. whose msm_priv::list_attached are we on?
->>>>>>> 3b03b9f2
  */
 struct msm_iommu_dev {
 	void __iomem *base;
@@ -73,10 +70,7 @@
 	struct list_head dom_node;
 	struct list_head ctx_list;
 	DECLARE_BITMAP(context_map, IOMMU_MAX_CBS);
-<<<<<<< HEAD
-=======
 	struct iommu_domain *domain;
->>>>>>> 3b03b9f2
 };
 
 /**
