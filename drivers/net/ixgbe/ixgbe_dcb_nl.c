--- conflicted
+++ resolved
@@ -194,11 +194,8 @@
 {
 	struct ixgbe_adapter *adapter = netdev_priv(netdev);
 	int i, j;
-<<<<<<< HEAD
-=======
 
 	memset(perm_addr, 0xff, MAX_ADDR_LEN);
->>>>>>> 80ffb3cc
 
 	for (i = 0; i < netdev->addr_len; i++)
 		perm_addr[i] = adapter->hw.mac.perm_addr[i];
