--- conflicted
+++ resolved
@@ -128,16 +128,6 @@
  */
 void sgdma_reset(struct altera_tse_private *priv)
 {
-<<<<<<< HEAD
-	u32 *ptxdescripmem = priv->tx_dma_desc;
-	u32 txdescriplen   = priv->txdescmem;
-	u32 *prxdescripmem = priv->rx_dma_desc;
-	u32 rxdescriplen   = priv->rxdescmem;
-	struct sgdma_csr *ptxsgdma = priv->tx_dma_csr;
-	struct sgdma_csr *prxsgdma = priv->rx_dma_csr;
-
-=======
->>>>>>> 1ee1ceaf
 	/* Initialize descriptor memory to 0 */
 	memset_io(priv->tx_dma_desc, 0, priv->txdescmem);
 	memset_io(priv->rx_dma_desc, 0, priv->rxdescmem);
@@ -172,24 +162,14 @@
 
 void sgdma_clear_rxirq(struct altera_tse_private *priv)
 {
-<<<<<<< HEAD
-	struct sgdma_csr *csr = priv->rx_dma_csr;
-	tse_set_bit(&csr->control, SGDMA_CTRLREG_CLRINT);
-=======
 	tse_set_bit(priv->rx_dma_csr, sgdma_csroffs(control),
 		    SGDMA_CTRLREG_CLRINT);
->>>>>>> 1ee1ceaf
 }
 
 void sgdma_clear_txirq(struct altera_tse_private *priv)
 {
-<<<<<<< HEAD
-	struct sgdma_csr *csr = priv->tx_dma_csr;
-	tse_set_bit(&csr->control, SGDMA_CTRLREG_CLRINT);
-=======
 	tse_set_bit(priv->tx_dma_csr, sgdma_csroffs(control),
 		    SGDMA_CTRLREG_CLRINT);
->>>>>>> 1ee1ceaf
 }
 
 /* transmits buffer through SGDMA. Returns number of buffers
@@ -199,13 +179,8 @@
  */
 int sgdma_tx_buffer(struct altera_tse_private *priv, struct tse_buffer *buffer)
 {
-<<<<<<< HEAD
-	int pktstx = 0;
-	struct sgdma_descrip *descbase = priv->tx_dma_desc;
-=======
 	struct sgdma_descrip __iomem *descbase =
 		(struct sgdma_descrip __iomem *)priv->tx_dma_desc;
->>>>>>> 1ee1ceaf
 
 	struct sgdma_descrip __iomem *cdesc = &descbase[0];
 	struct sgdma_descrip __iomem *ndesc = &descbase[1];
@@ -238,10 +213,6 @@
 u32 sgdma_tx_completions(struct altera_tse_private *priv)
 {
 	u32 ready = 0;
-<<<<<<< HEAD
-	struct sgdma_descrip *desc = priv->tx_dma_desc;
-=======
->>>>>>> 1ee1ceaf
 
 	if (!sgdma_txbusy(priv) &&
 	    ((csrrd8(priv->tx_dma_desc, sgdma_descroffs(control))
@@ -269,19 +240,9 @@
  */
 u32 sgdma_rx_status(struct altera_tse_private *priv)
 {
-<<<<<<< HEAD
-	struct sgdma_csr *csr = priv->rx_dma_csr;
-	struct sgdma_descrip *base = priv->rx_dma_desc;
-	struct sgdma_descrip *desc = NULL;
-	int pktsrx;
-	unsigned int rxstatus = 0;
-	unsigned int pktlength = 0;
-	unsigned int pktstatus = 0;
-=======
 	struct sgdma_descrip __iomem *base =
 		(struct sgdma_descrip __iomem *)priv->rx_dma_desc;
 	struct sgdma_descrip __iomem *desc = NULL;
->>>>>>> 1ee1ceaf
 	struct tse_buffer *rxbuffer = NULL;
 	unsigned int rxstatus = 0;
 
@@ -387,19 +348,11 @@
  */
 static int sgdma_async_read(struct altera_tse_private *priv)
 {
-<<<<<<< HEAD
-	struct sgdma_csr *csr = priv->rx_dma_csr;
-	struct sgdma_descrip *descbase = priv->rx_dma_desc;
-	struct sgdma_descrip *cdesc = &descbase[0];
-	struct sgdma_descrip *ndesc = &descbase[1];
-=======
 	struct sgdma_descrip __iomem *descbase =
 		(struct sgdma_descrip __iomem *)priv->rx_dma_desc;
 
 	struct sgdma_descrip __iomem *cdesc = &descbase[0];
 	struct sgdma_descrip __iomem *ndesc = &descbase[1];
->>>>>>> 1ee1ceaf
-
 	struct tse_buffer *rxbuffer = NULL;
 
 	if (!sgdma_rxbusy(priv)) {
@@ -441,11 +394,6 @@
 static int sgdma_async_write(struct altera_tse_private *priv,
 			     struct sgdma_descrip __iomem *desc)
 {
-<<<<<<< HEAD
-	struct sgdma_csr *csr = priv->tx_dma_csr;
-
-=======
->>>>>>> 1ee1ceaf
 	if (sgdma_txbusy(priv))
 		return 0;
 
@@ -567,13 +515,8 @@
  */
 static int sgdma_rxbusy(struct altera_tse_private *priv)
 {
-<<<<<<< HEAD
-	struct sgdma_csr *csr = priv->rx_dma_csr;
-	return ioread32(&csr->status) & SGDMA_STSREG_BUSY;
-=======
 	return csrrd32(priv->rx_dma_csr, sgdma_csroffs(status))
 		       & SGDMA_STSREG_BUSY;
->>>>>>> 1ee1ceaf
 }
 
 /* waits for the tx sgdma to finish it's current operation, returns 0
@@ -582,10 +525,6 @@
 static int sgdma_txbusy(struct altera_tse_private *priv)
 {
 	int delay = 0;
-<<<<<<< HEAD
-	struct sgdma_csr *csr = priv->tx_dma_csr;
-=======
->>>>>>> 1ee1ceaf
 
 	/* if DMA is busy, wait for current transactino to finish */
 	while ((csrrd32(priv->tx_dma_csr, sgdma_csroffs(status))
