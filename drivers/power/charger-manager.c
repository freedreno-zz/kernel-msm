--- conflicted
+++ resolved
@@ -1628,10 +1628,7 @@
 	int j = 0;
 	union power_supply_propval val;
 	struct power_supply *fuel_gauge;
-<<<<<<< HEAD
-=======
 	struct power_supply_config psy_cfg = {};
->>>>>>> 007760cf
 
 	if (IS_ERR(desc)) {
 		dev_err(&pdev->dev, "No platform data (desc) found\n");
@@ -1647,12 +1644,6 @@
 	cm->dev = &pdev->dev;
 	cm->desc = desc;
 	psy_cfg.drv_data = cm;
-
-	/* Initialize alarm timer */
-	if (alarmtimer_get_rtcdev()) {
-		cm_timer = devm_kzalloc(cm->dev, sizeof(*cm_timer), GFP_KERNEL);
-		alarm_init(cm_timer, ALARM_BOOTTIME, cm_timer_func);
-	}
 
 	/* Initialize alarm timer */
 	if (alarmtimer_get_rtcdev()) {
