--- conflicted
+++ resolved
@@ -2815,15 +2815,9 @@
 	reg_loop = pm_chg_get_regulation_loop(chip);
 	pr_debug("reg_loop=0x%x usb_ma = %d\n", reg_loop, usb_ma);
 
-<<<<<<< HEAD
-	ibat = get_prop_batt_current(chip);
-	if ((reg_loop & VIN_ACTIVE_BIT) && !chip->disable_chg_rmvl_wrkarnd) {
-		if (ibat > 0) {
-=======
 	rc = get_prop_batt_current(chip, &ibat);
 	if ((reg_loop & VIN_ACTIVE_BIT) && !chip->disable_chg_rmvl_wrkarnd) {
 		if (ibat > 0 && !rc) {
->>>>>>> 34111ae2
 			pr_debug("revboost ibat = %d fsm = %d loop = 0x%x\n",
 				ibat, pm_chg_get_fsm_state(chip), reg_loop);
 			attempt_reverse_boost_fix(chip);
