/*
 * Copyright © 2006 Intel Corporation
 *
 * Permission is hereby granted, free of charge, to any person obtaining a
 * copy of this software and associated documentation files (the "Software"),
 * to deal in the Software without restriction, including without limitation
 * the rights to use, copy, modify, merge, publish, distribute, sublicense,
 * and/or sell copies of the Software, and to permit persons to whom the
 * Software is furnished to do so, subject to the following conditions:
 *
 * The above copyright notice and this permission notice (including the next
 * paragraph) shall be included in all copies or substantial portions of the
 * Software.
 *
 * THE SOFTWARE IS PROVIDED "AS IS", WITHOUT WARRANTY OF ANY KIND, EXPRESS OR
 * IMPLIED, INCLUDING BUT NOT LIMITED TO THE WARRANTIES OF MERCHANTABILITY,
 * FITNESS FOR A PARTICULAR PURPOSE AND NONINFRINGEMENT.  IN NO EVENT SHALL
 * THE AUTHORS OR COPYRIGHT HOLDERS BE LIABLE FOR ANY CLAIM, DAMAGES OR OTHER
 * LIABILITY, WHETHER IN AN ACTION OF CONTRACT, TORT OR OTHERWISE, ARISING FROM,
 * OUT OF OR IN CONNECTION WITH THE SOFTWARE OR THE USE OR OTHER DEALINGS IN THE
 * SOFTWARE.
 *
 * Authors:
 *    Eric Anholt <eric@anholt.net>
 *
 */
#include <linux/dmi.h>
#include <drm/drm_dp_helper.h>
#include <drm/drmP.h>
#include <drm/i915_drm.h>
#include "i915_drv.h"
#include "intel_bios.h"

#define	SLAVE_ADDR1	0x70
#define	SLAVE_ADDR2	0x72

static int panel_type;

static const void *
find_section(const void *_bdb, int section_id)
{
	const struct bdb_header *bdb = _bdb;
	const u8 *base = _bdb;
	int index = 0;
	u16 total, current_size;
	u8 current_id;

	/* skip to first section */
	index += bdb->header_size;
	total = bdb->bdb_size;

	/* walk the sections looking for section_id */
	while (index + 3 < total) {
		current_id = *(base + index);
		index++;

		current_size = *((const u16 *)(base + index));
		index += 2;

		if (index + current_size > total)
			return NULL;

		if (current_id == section_id)
			return base + index;

		index += current_size;
	}

	return NULL;
}

static u16
get_blocksize(const void *p)
{
	u16 *block_ptr, block_size;

	block_ptr = (u16 *)((char *)p - 2);
	block_size = *block_ptr;
	return block_size;
}

static void
fill_detail_timing_data(struct drm_display_mode *panel_fixed_mode,
			const struct lvds_dvo_timing *dvo_timing)
{
	panel_fixed_mode->hdisplay = (dvo_timing->hactive_hi << 8) |
		dvo_timing->hactive_lo;
	panel_fixed_mode->hsync_start = panel_fixed_mode->hdisplay +
		((dvo_timing->hsync_off_hi << 8) | dvo_timing->hsync_off_lo);
	panel_fixed_mode->hsync_end = panel_fixed_mode->hsync_start +
		dvo_timing->hsync_pulse_width;
	panel_fixed_mode->htotal = panel_fixed_mode->hdisplay +
		((dvo_timing->hblank_hi << 8) | dvo_timing->hblank_lo);

	panel_fixed_mode->vdisplay = (dvo_timing->vactive_hi << 8) |
		dvo_timing->vactive_lo;
	panel_fixed_mode->vsync_start = panel_fixed_mode->vdisplay +
		dvo_timing->vsync_off;
	panel_fixed_mode->vsync_end = panel_fixed_mode->vsync_start +
		dvo_timing->vsync_pulse_width;
	panel_fixed_mode->vtotal = panel_fixed_mode->vdisplay +
		((dvo_timing->vblank_hi << 8) | dvo_timing->vblank_lo);
	panel_fixed_mode->clock = dvo_timing->clock * 10;
	panel_fixed_mode->type = DRM_MODE_TYPE_PREFERRED;

	if (dvo_timing->hsync_positive)
		panel_fixed_mode->flags |= DRM_MODE_FLAG_PHSYNC;
	else
		panel_fixed_mode->flags |= DRM_MODE_FLAG_NHSYNC;

	if (dvo_timing->vsync_positive)
		panel_fixed_mode->flags |= DRM_MODE_FLAG_PVSYNC;
	else
		panel_fixed_mode->flags |= DRM_MODE_FLAG_NVSYNC;

	/* Some VBTs have bogus h/vtotal values */
	if (panel_fixed_mode->hsync_end > panel_fixed_mode->htotal)
		panel_fixed_mode->htotal = panel_fixed_mode->hsync_end + 1;
	if (panel_fixed_mode->vsync_end > panel_fixed_mode->vtotal)
		panel_fixed_mode->vtotal = panel_fixed_mode->vsync_end + 1;

	drm_mode_set_name(panel_fixed_mode);
}

static bool
lvds_dvo_timing_equal_size(const struct lvds_dvo_timing *a,
			   const struct lvds_dvo_timing *b)
{
	if (a->hactive_hi != b->hactive_hi ||
	    a->hactive_lo != b->hactive_lo)
		return false;

	if (a->hsync_off_hi != b->hsync_off_hi ||
	    a->hsync_off_lo != b->hsync_off_lo)
		return false;

	if (a->hsync_pulse_width != b->hsync_pulse_width)
		return false;

	if (a->hblank_hi != b->hblank_hi ||
	    a->hblank_lo != b->hblank_lo)
		return false;

	if (a->vactive_hi != b->vactive_hi ||
	    a->vactive_lo != b->vactive_lo)
		return false;

	if (a->vsync_off != b->vsync_off)
		return false;

	if (a->vsync_pulse_width != b->vsync_pulse_width)
		return false;

	if (a->vblank_hi != b->vblank_hi ||
	    a->vblank_lo != b->vblank_lo)
		return false;

	return true;
}

static const struct lvds_dvo_timing *
get_lvds_dvo_timing(const struct bdb_lvds_lfp_data *lvds_lfp_data,
		    const struct bdb_lvds_lfp_data_ptrs *lvds_lfp_data_ptrs,
		    int index)
{
	/*
	 * the size of fp_timing varies on the different platform.
	 * So calculate the DVO timing relative offset in LVDS data
	 * entry to get the DVO timing entry
	 */

	int lfp_data_size =
		lvds_lfp_data_ptrs->ptr[1].dvo_timing_offset -
		lvds_lfp_data_ptrs->ptr[0].dvo_timing_offset;
	int dvo_timing_offset =
		lvds_lfp_data_ptrs->ptr[0].dvo_timing_offset -
		lvds_lfp_data_ptrs->ptr[0].fp_timing_offset;
	char *entry = (char *)lvds_lfp_data->data + lfp_data_size * index;

	return (struct lvds_dvo_timing *)(entry + dvo_timing_offset);
}

/* get lvds_fp_timing entry
 * this function may return NULL if the corresponding entry is invalid
 */
static const struct lvds_fp_timing *
get_lvds_fp_timing(const struct bdb_header *bdb,
		   const struct bdb_lvds_lfp_data *data,
		   const struct bdb_lvds_lfp_data_ptrs *ptrs,
		   int index)
{
	size_t data_ofs = (const u8 *)data - (const u8 *)bdb;
	u16 data_size = ((const u16 *)data)[-1]; /* stored in header */
	size_t ofs;

	if (index >= ARRAY_SIZE(ptrs->ptr))
		return NULL;
	ofs = ptrs->ptr[index].fp_timing_offset;
	if (ofs < data_ofs ||
	    ofs + sizeof(struct lvds_fp_timing) > data_ofs + data_size)
		return NULL;
	return (const struct lvds_fp_timing *)((const u8 *)bdb + ofs);
}

/* Try to find integrated panel data */
static void
parse_lfp_panel_data(struct drm_i915_private *dev_priv,
		     const struct bdb_header *bdb)
{
	const struct bdb_lvds_options *lvds_options;
	const struct bdb_lvds_lfp_data *lvds_lfp_data;
	const struct bdb_lvds_lfp_data_ptrs *lvds_lfp_data_ptrs;
	const struct lvds_dvo_timing *panel_dvo_timing;
	const struct lvds_fp_timing *fp_timing;
	struct drm_display_mode *panel_fixed_mode;
	int i, downclock, drrs_mode;

	lvds_options = find_section(bdb, BDB_LVDS_OPTIONS);
	if (!lvds_options)
		return;

	dev_priv->vbt.lvds_dither = lvds_options->pixel_dither;
	if (lvds_options->panel_type == 0xff)
		return;

	panel_type = lvds_options->panel_type;

	drrs_mode = (lvds_options->dps_panel_type_bits
				>> (panel_type * 2)) & MODE_MASK;
	/*
	 * VBT has static DRRS = 0 and seamless DRRS = 2.
	 * The below piece of code is required to adjust vbt.drrs_type
	 * to match the enum drrs_support_type.
	 */
	switch (drrs_mode) {
	case 0:
		dev_priv->vbt.drrs_type = STATIC_DRRS_SUPPORT;
		DRM_DEBUG_KMS("DRRS supported mode is static\n");
		break;
	case 2:
		dev_priv->vbt.drrs_type = SEAMLESS_DRRS_SUPPORT;
		DRM_DEBUG_KMS("DRRS supported mode is seamless\n");
		break;
	default:
		dev_priv->vbt.drrs_type = DRRS_NOT_SUPPORTED;
		DRM_DEBUG_KMS("DRRS not supported (VBT input)\n");
		break;
	}

	lvds_lfp_data = find_section(bdb, BDB_LVDS_LFP_DATA);
	if (!lvds_lfp_data)
		return;

	lvds_lfp_data_ptrs = find_section(bdb, BDB_LVDS_LFP_DATA_PTRS);
	if (!lvds_lfp_data_ptrs)
		return;

	dev_priv->vbt.lvds_vbt = 1;

	panel_dvo_timing = get_lvds_dvo_timing(lvds_lfp_data,
					       lvds_lfp_data_ptrs,
					       lvds_options->panel_type);

	panel_fixed_mode = kzalloc(sizeof(*panel_fixed_mode), GFP_KERNEL);
	if (!panel_fixed_mode)
		return;

	fill_detail_timing_data(panel_fixed_mode, panel_dvo_timing);

	dev_priv->vbt.lfp_lvds_vbt_mode = panel_fixed_mode;

	DRM_DEBUG_KMS("Found panel mode in BIOS VBT tables:\n");
	drm_mode_debug_printmodeline(panel_fixed_mode);

	/*
	 * Iterate over the LVDS panel timing info to find the lowest clock
	 * for the native resolution.
	 */
	downclock = panel_dvo_timing->clock;
	for (i = 0; i < 16; i++) {
		const struct lvds_dvo_timing *dvo_timing;

		dvo_timing = get_lvds_dvo_timing(lvds_lfp_data,
						 lvds_lfp_data_ptrs,
						 i);
		if (lvds_dvo_timing_equal_size(dvo_timing, panel_dvo_timing) &&
		    dvo_timing->clock < downclock)
			downclock = dvo_timing->clock;
	}

	if (downclock < panel_dvo_timing->clock && i915.lvds_downclock) {
		dev_priv->lvds_downclock_avail = 1;
		dev_priv->lvds_downclock = downclock * 10;
		DRM_DEBUG_KMS("LVDS downclock is found in VBT. "
			      "Normal Clock %dKHz, downclock %dKHz\n",
			      panel_fixed_mode->clock, 10*downclock);
	}

	fp_timing = get_lvds_fp_timing(bdb, lvds_lfp_data,
				       lvds_lfp_data_ptrs,
				       lvds_options->panel_type);
	if (fp_timing) {
		/* check the resolution, just to be sure */
		if (fp_timing->x_res == panel_fixed_mode->hdisplay &&
		    fp_timing->y_res == panel_fixed_mode->vdisplay) {
			dev_priv->vbt.bios_lvds_val = fp_timing->lvds_reg_val;
			DRM_DEBUG_KMS("VBT initial LVDS value %x\n",
				      dev_priv->vbt.bios_lvds_val);
		}
	}
}

static void
parse_lfp_backlight(struct drm_i915_private *dev_priv,
		    const struct bdb_header *bdb)
{
	const struct bdb_lfp_backlight_data *backlight_data;
	const struct bdb_lfp_backlight_data_entry *entry;

	backlight_data = find_section(bdb, BDB_LVDS_BACKLIGHT);
	if (!backlight_data)
		return;

	if (backlight_data->entry_size != sizeof(backlight_data->data[0])) {
		DRM_DEBUG_KMS("Unsupported backlight data entry size %u\n",
			      backlight_data->entry_size);
		return;
	}

	entry = &backlight_data->data[panel_type];

	dev_priv->vbt.backlight.present = entry->type == BDB_BACKLIGHT_TYPE_PWM;
	if (!dev_priv->vbt.backlight.present) {
		DRM_DEBUG_KMS("PWM backlight not present in VBT (type %u)\n",
			      entry->type);
		return;
	}

	dev_priv->vbt.backlight.pwm_freq_hz = entry->pwm_freq_hz;
	dev_priv->vbt.backlight.active_low_pwm = entry->active_low_pwm;
	dev_priv->vbt.backlight.min_brightness = entry->min_brightness;
	DRM_DEBUG_KMS("VBT backlight PWM modulation frequency %u Hz, "
		      "active %s, min brightness %u, level %u\n",
		      dev_priv->vbt.backlight.pwm_freq_hz,
		      dev_priv->vbt.backlight.active_low_pwm ? "low" : "high",
		      dev_priv->vbt.backlight.min_brightness,
		      backlight_data->level[panel_type]);
}

/* Try to find sdvo panel data */
static void
parse_sdvo_panel_data(struct drm_i915_private *dev_priv,
		      const struct bdb_header *bdb)
{
	const struct lvds_dvo_timing *dvo_timing;
	struct drm_display_mode *panel_fixed_mode;
	int index;

	index = i915.vbt_sdvo_panel_type;
	if (index == -2) {
		DRM_DEBUG_KMS("Ignore SDVO panel mode from BIOS VBT tables.\n");
		return;
	}

	if (index == -1) {
		const struct bdb_sdvo_lvds_options *sdvo_lvds_options;

		sdvo_lvds_options = find_section(bdb, BDB_SDVO_LVDS_OPTIONS);
		if (!sdvo_lvds_options)
			return;

		index = sdvo_lvds_options->panel_type;
	}

	dvo_timing = find_section(bdb, BDB_SDVO_PANEL_DTDS);
	if (!dvo_timing)
		return;

	panel_fixed_mode = kzalloc(sizeof(*panel_fixed_mode), GFP_KERNEL);
	if (!panel_fixed_mode)
		return;

	fill_detail_timing_data(panel_fixed_mode, dvo_timing + index);

	dev_priv->vbt.sdvo_lvds_vbt_mode = panel_fixed_mode;

	DRM_DEBUG_KMS("Found SDVO panel mode in BIOS VBT tables:\n");
	drm_mode_debug_printmodeline(panel_fixed_mode);
}

static int intel_bios_ssc_frequency(struct drm_device *dev,
				    bool alternate)
{
	switch (INTEL_INFO(dev)->gen) {
	case 2:
		return alternate ? 66667 : 48000;
	case 3:
	case 4:
		return alternate ? 100000 : 96000;
	default:
		return alternate ? 100000 : 120000;
	}
}

static void
parse_general_features(struct drm_i915_private *dev_priv,
		       const struct bdb_header *bdb)
{
	struct drm_device *dev = dev_priv->dev;
	const struct bdb_general_features *general;

	general = find_section(bdb, BDB_GENERAL_FEATURES);
	if (general) {
		dev_priv->vbt.int_tv_support = general->int_tv_support;
		dev_priv->vbt.int_crt_support = general->int_crt_support;
		dev_priv->vbt.lvds_use_ssc = general->enable_ssc;
		dev_priv->vbt.lvds_ssc_freq =
			intel_bios_ssc_frequency(dev, general->ssc_freq);
		dev_priv->vbt.display_clock_mode = general->display_clock_mode;
		dev_priv->vbt.fdi_rx_polarity_inverted = general->fdi_rx_polarity_inverted;
		DRM_DEBUG_KMS("BDB_GENERAL_FEATURES int_tv_support %d int_crt_support %d lvds_use_ssc %d lvds_ssc_freq %d display_clock_mode %d fdi_rx_polarity_inverted %d\n",
			      dev_priv->vbt.int_tv_support,
			      dev_priv->vbt.int_crt_support,
			      dev_priv->vbt.lvds_use_ssc,
			      dev_priv->vbt.lvds_ssc_freq,
			      dev_priv->vbt.display_clock_mode,
			      dev_priv->vbt.fdi_rx_polarity_inverted);
	}
}

static void
parse_general_definitions(struct drm_i915_private *dev_priv,
			  const struct bdb_header *bdb)
{
	const struct bdb_general_definitions *general;

	general = find_section(bdb, BDB_GENERAL_DEFINITIONS);
	if (general) {
		u16 block_size = get_blocksize(general);
		if (block_size >= sizeof(*general)) {
			int bus_pin = general->crt_ddc_gmbus_pin;
			DRM_DEBUG_KMS("crt_ddc_bus_pin: %d\n", bus_pin);
			if (intel_gmbus_is_valid_pin(dev_priv, bus_pin))
				dev_priv->vbt.crt_ddc_pin = bus_pin;
		} else {
			DRM_DEBUG_KMS("BDB_GD too small (%d). Invalid.\n",
				      block_size);
		}
	}
}

static const union child_device_config *
child_device_ptr(const struct bdb_general_definitions *p_defs, int i)
{
	return (const void *) &p_defs->devices[i * p_defs->child_dev_size];
}

static void
parse_sdvo_device_mapping(struct drm_i915_private *dev_priv,
			  const struct bdb_header *bdb)
{
	struct sdvo_device_mapping *p_mapping;
	const struct bdb_general_definitions *p_defs;
	const union child_device_config *p_child;
	int i, child_device_num, count;
	u16	block_size;

	p_defs = find_section(bdb, BDB_GENERAL_DEFINITIONS);
	if (!p_defs) {
		DRM_DEBUG_KMS("No general definition block is found, unable to construct sdvo mapping.\n");
		return;
	}
	/* judge whether the size of child device meets the requirements.
	 * If the child device size obtained from general definition block
	 * is different with sizeof(struct child_device_config), skip the
	 * parsing of sdvo device info
	 */
	if (p_defs->child_dev_size != sizeof(*p_child)) {
		/* different child dev size . Ignore it */
		DRM_DEBUG_KMS("different child size is found. Invalid.\n");
		return;
	}
	/* get the block size of general definitions */
	block_size = get_blocksize(p_defs);
	/* get the number of child device */
	child_device_num = (block_size - sizeof(*p_defs)) /
		p_defs->child_dev_size;
	count = 0;
	for (i = 0; i < child_device_num; i++) {
		p_child = child_device_ptr(p_defs, i);
		if (!p_child->old.device_type) {
			/* skip the device block if device type is invalid */
			continue;
		}
		if (p_child->old.slave_addr != SLAVE_ADDR1 &&
			p_child->old.slave_addr != SLAVE_ADDR2) {
			/*
			 * If the slave address is neither 0x70 nor 0x72,
			 * it is not a SDVO device. Skip it.
			 */
			continue;
		}
		if (p_child->old.dvo_port != DEVICE_PORT_DVOB &&
			p_child->old.dvo_port != DEVICE_PORT_DVOC) {
			/* skip the incorrect SDVO port */
			DRM_DEBUG_KMS("Incorrect SDVO port. Skip it\n");
			continue;
		}
		DRM_DEBUG_KMS("the SDVO device with slave addr %2x is found on"
				" %s port\n",
				p_child->old.slave_addr,
				(p_child->old.dvo_port == DEVICE_PORT_DVOB) ?
					"SDVOB" : "SDVOC");
		p_mapping = &(dev_priv->sdvo_mappings[p_child->old.dvo_port - 1]);
		if (!p_mapping->initialized) {
			p_mapping->dvo_port = p_child->old.dvo_port;
			p_mapping->slave_addr = p_child->old.slave_addr;
			p_mapping->dvo_wiring = p_child->old.dvo_wiring;
			p_mapping->ddc_pin = p_child->old.ddc_pin;
			p_mapping->i2c_pin = p_child->old.i2c_pin;
			p_mapping->initialized = 1;
			DRM_DEBUG_KMS("SDVO device: dvo=%x, addr=%x, wiring=%d, ddc_pin=%d, i2c_pin=%d\n",
				      p_mapping->dvo_port,
				      p_mapping->slave_addr,
				      p_mapping->dvo_wiring,
				      p_mapping->ddc_pin,
				      p_mapping->i2c_pin);
		} else {
			DRM_DEBUG_KMS("Maybe one SDVO port is shared by "
					 "two SDVO device.\n");
		}
		if (p_child->old.slave2_addr) {
			/* Maybe this is a SDVO device with multiple inputs */
			/* And the mapping info is not added */
			DRM_DEBUG_KMS("there exists the slave2_addr. Maybe this"
				" is a SDVO device with multiple inputs.\n");
		}
		count++;
	}

	if (!count) {
		/* No SDVO device info is found */
		DRM_DEBUG_KMS("No SDVO device info is found in VBT\n");
	}
	return;
}

static void
parse_driver_features(struct drm_i915_private *dev_priv,
		      const struct bdb_header *bdb)
{
	const struct bdb_driver_features *driver;

	driver = find_section(bdb, BDB_DRIVER_FEATURES);
	if (!driver)
		return;

	if (driver->lvds_config == BDB_DRIVER_FEATURE_EDP)
		dev_priv->vbt.edp_support = 1;

	if (driver->dual_frequency)
		dev_priv->render_reclock_avail = true;

	DRM_DEBUG_KMS("DRRS State Enabled:%d\n", driver->drrs_enabled);
	/*
	 * If DRRS is not supported, drrs_type has to be set to 0.
	 * This is because, VBT is configured in such a way that
	 * static DRRS is 0 and DRRS not supported is represented by
	 * driver->drrs_enabled=false
	 */
	if (!driver->drrs_enabled)
		dev_priv->vbt.drrs_type = DRRS_NOT_SUPPORTED;
}

static void
parse_edp(struct drm_i915_private *dev_priv, const struct bdb_header *bdb)
{
	const struct bdb_edp *edp;
	const struct edp_power_seq *edp_pps;
	const struct edp_link_params *edp_link_params;

	edp = find_section(bdb, BDB_EDP);
	if (!edp) {
		if (dev_priv->vbt.edp_support)
			DRM_DEBUG_KMS("No eDP BDB found but eDP panel supported.\n");
		return;
	}

	switch ((edp->color_depth >> (panel_type * 2)) & 3) {
	case EDP_18BPP:
		dev_priv->vbt.edp_bpp = 18;
		break;
	case EDP_24BPP:
		dev_priv->vbt.edp_bpp = 24;
		break;
	case EDP_30BPP:
		dev_priv->vbt.edp_bpp = 30;
		break;
	}

	/* Get the eDP sequencing and link info */
	edp_pps = &edp->power_seqs[panel_type];
	edp_link_params = &edp->link_params[panel_type];

	dev_priv->vbt.edp_pps = *edp_pps;

	switch (edp_link_params->rate) {
	case EDP_RATE_1_62:
		dev_priv->vbt.edp_rate = DP_LINK_BW_1_62;
		break;
	case EDP_RATE_2_7:
		dev_priv->vbt.edp_rate = DP_LINK_BW_2_7;
		break;
	default:
		DRM_DEBUG_KMS("VBT has unknown eDP link rate value %u\n",
			      edp_link_params->rate);
		break;
	}

	switch (edp_link_params->lanes) {
	case EDP_LANE_1:
		dev_priv->vbt.edp_lanes = 1;
		break;
	case EDP_LANE_2:
		dev_priv->vbt.edp_lanes = 2;
		break;
	case EDP_LANE_4:
		dev_priv->vbt.edp_lanes = 4;
		break;
	default:
		DRM_DEBUG_KMS("VBT has unknown eDP lane count value %u\n",
			      edp_link_params->lanes);
		break;
	}

	switch (edp_link_params->preemphasis) {
	case EDP_PREEMPHASIS_NONE:
		dev_priv->vbt.edp_preemphasis = DP_TRAIN_PRE_EMPH_LEVEL_0;
		break;
	case EDP_PREEMPHASIS_3_5dB:
		dev_priv->vbt.edp_preemphasis = DP_TRAIN_PRE_EMPH_LEVEL_1;
		break;
	case EDP_PREEMPHASIS_6dB:
		dev_priv->vbt.edp_preemphasis = DP_TRAIN_PRE_EMPH_LEVEL_2;
		break;
	case EDP_PREEMPHASIS_9_5dB:
		dev_priv->vbt.edp_preemphasis = DP_TRAIN_PRE_EMPH_LEVEL_3;
		break;
	default:
		DRM_DEBUG_KMS("VBT has unknown eDP pre-emphasis value %u\n",
			      edp_link_params->preemphasis);
		break;
	}

	switch (edp_link_params->vswing) {
	case EDP_VSWING_0_4V:
		dev_priv->vbt.edp_vswing = DP_TRAIN_VOLTAGE_SWING_LEVEL_0;
		break;
	case EDP_VSWING_0_6V:
		dev_priv->vbt.edp_vswing = DP_TRAIN_VOLTAGE_SWING_LEVEL_1;
		break;
	case EDP_VSWING_0_8V:
		dev_priv->vbt.edp_vswing = DP_TRAIN_VOLTAGE_SWING_LEVEL_2;
		break;
	case EDP_VSWING_1_2V:
		dev_priv->vbt.edp_vswing = DP_TRAIN_VOLTAGE_SWING_LEVEL_3;
		break;
	default:
		DRM_DEBUG_KMS("VBT has unknown eDP voltage swing value %u\n",
			      edp_link_params->vswing);
		break;
	}

	if (bdb->version >= 173) {
		uint8_t vswing;

		/* Don't read from VBT if module parameter has valid value*/
		if (i915.edp_vswing) {
			dev_priv->edp_low_vswing = i915.edp_vswing == 1;
		} else {
			vswing = (edp->edp_vswing_preemph >> (panel_type * 4)) & 0xF;
			dev_priv->edp_low_vswing = vswing == 0;
		}
	}
}

static void
parse_psr(struct drm_i915_private *dev_priv, const struct bdb_header *bdb)
{
	const struct bdb_psr *psr;
	const struct psr_table *psr_table;

	psr = find_section(bdb, BDB_PSR);
	if (!psr) {
		DRM_DEBUG_KMS("No PSR BDB found.\n");
		return;
	}

	psr_table = &psr->psr_table[panel_type];

	dev_priv->vbt.psr.full_link = psr_table->full_link;
	dev_priv->vbt.psr.require_aux_wakeup = psr_table->require_aux_to_wakeup;

	/* Allowed VBT values goes from 0 to 15 */
	dev_priv->vbt.psr.idle_frames = psr_table->idle_frames < 0 ? 0 :
		psr_table->idle_frames > 15 ? 15 : psr_table->idle_frames;

	switch (psr_table->lines_to_wait) {
	case 0:
		dev_priv->vbt.psr.lines_to_wait = PSR_0_LINES_TO_WAIT;
		break;
	case 1:
		dev_priv->vbt.psr.lines_to_wait = PSR_1_LINE_TO_WAIT;
		break;
	case 2:
		dev_priv->vbt.psr.lines_to_wait = PSR_4_LINES_TO_WAIT;
		break;
	case 3:
		dev_priv->vbt.psr.lines_to_wait = PSR_8_LINES_TO_WAIT;
		break;
	default:
		DRM_DEBUG_KMS("VBT has unknown PSR lines to wait %u\n",
			      psr_table->lines_to_wait);
		break;
	}

	dev_priv->vbt.psr.tp1_wakeup_time = psr_table->tp1_wakeup_time;
	dev_priv->vbt.psr.tp2_tp3_wakeup_time = psr_table->tp2_tp3_wakeup_time;
}

static u8 *goto_next_sequence(u8 *data, int *size)
{
	u16 len;
	int tmp = *size;

	if (--tmp < 0)
		return NULL;

	/* goto first element */
	data++;
	while (1) {
		switch (*data) {
		case MIPI_SEQ_ELEM_SEND_PKT:
			/*
			 * skip by this element payload size
			 * skip elem id, command flag and data type
			 */
			tmp -= 5;
			if (tmp < 0)
				return NULL;

			data += 3;
			len = *((u16 *)data);

			tmp -= len;
			if (tmp < 0)
				return NULL;

			/* skip by len */
			data = data + 2 + len;
			break;
		case MIPI_SEQ_ELEM_DELAY:
			/* skip by elem id, and delay is 4 bytes */
			tmp -= 5;
			if (tmp < 0)
				return NULL;

			data += 5;
			break;
		case MIPI_SEQ_ELEM_GPIO:
			tmp -= 3;
			if (tmp < 0)
				return NULL;

			data += 3;
			break;
		default:
			DRM_ERROR("Unknown element\n");
			return NULL;
		}

		/* end of sequence ? */
		if (*data == 0)
			break;
	}

	/* goto next sequence or end of block byte */
	if (--tmp < 0)
		return NULL;

	data++;

	/* update amount of data left for the sequence block to be parsed */
	*size = tmp;
	return data;
}

static void
parse_mipi(struct drm_i915_private *dev_priv, const struct bdb_header *bdb)
{
	const struct bdb_mipi_config *start;
	const struct bdb_mipi_sequence *sequence;
	const struct mipi_config *config;
	const struct mipi_pps_data *pps;
	u8 *data;
	const u8 *seq_data;
	int i, panel_id, seq_size;
	u16 block_size;

	/* parse MIPI blocks only if LFP type is MIPI */
	if (!dev_priv->vbt.has_mipi)
		return;

	/* Initialize this to undefined indicating no generic MIPI support */
	dev_priv->vbt.dsi.panel_id = MIPI_DSI_UNDEFINED_PANEL_ID;

	/* Block #40 is already parsed and panel_fixed_mode is
	 * stored in dev_priv->lfp_lvds_vbt_mode
	 * resuse this when needed
	 */

	/* Parse #52 for panel index used from panel_type already
	 * parsed
	 */
	start = find_section(bdb, BDB_MIPI_CONFIG);
	if (!start) {
		DRM_DEBUG_KMS("No MIPI config BDB found");
		return;
	}

	DRM_DEBUG_DRIVER("Found MIPI Config block, panel index = %d\n",
								panel_type);

	/*
	 * get hold of the correct configuration block and pps data as per
	 * the panel_type as index
	 */
	config = &start->config[panel_type];
	pps = &start->pps[panel_type];

	/* store as of now full data. Trim when we realise all is not needed */
	dev_priv->vbt.dsi.config = kmemdup(config, sizeof(struct mipi_config), GFP_KERNEL);
	if (!dev_priv->vbt.dsi.config)
		return;

	dev_priv->vbt.dsi.pps = kmemdup(pps, sizeof(struct mipi_pps_data), GFP_KERNEL);
	if (!dev_priv->vbt.dsi.pps) {
		kfree(dev_priv->vbt.dsi.config);
		return;
	}

	/* We have mandatory mipi config blocks. Initialize as generic panel */
	dev_priv->vbt.dsi.panel_id = MIPI_DSI_GENERIC_PANEL_ID;

	/* Check if we have sequence block as well */
	sequence = find_section(bdb, BDB_MIPI_SEQUENCE);
	if (!sequence) {
		DRM_DEBUG_KMS("No MIPI Sequence found, parsing complete\n");
		return;
	}

	DRM_DEBUG_DRIVER("Found MIPI sequence block\n");

	block_size = get_blocksize(sequence);

	/*
	 * parse the sequence block for individual sequences
	 */
	dev_priv->vbt.dsi.seq_version = sequence->version;

	seq_data = &sequence->data[0];

	/*
	 * sequence block is variable length and hence we need to parse and
	 * get the sequence data for specific panel id
	 */
	for (i = 0; i < MAX_MIPI_CONFIGURATIONS; i++) {
		panel_id = *seq_data;
		seq_size = *((u16 *) (seq_data + 1));
		if (panel_id == panel_type)
			break;

		/* skip the sequence including seq header of 3 bytes */
		seq_data = seq_data + 3 + seq_size;
		if ((seq_data - &sequence->data[0]) > block_size) {
			DRM_ERROR("Sequence start is beyond sequence block size, corrupted sequence block\n");
			return;
		}
	}

	if (i == MAX_MIPI_CONFIGURATIONS) {
		DRM_ERROR("Sequence block detected but no valid configuration\n");
		return;
	}

	/* check if found sequence is completely within the sequence block
	 * just being paranoid */
	if (seq_size > block_size) {
		DRM_ERROR("Corrupted sequence/size, bailing out\n");
		return;
	}

	/* skip the panel id(1 byte) and seq size(2 bytes) */
	dev_priv->vbt.dsi.data = kmemdup(seq_data + 3, seq_size, GFP_KERNEL);
	if (!dev_priv->vbt.dsi.data)
		return;

	/*
	 * loop into the sequence data and split into multiple sequneces
	 * There are only 5 types of sequences as of now
	 */
	data = dev_priv->vbt.dsi.data;
	dev_priv->vbt.dsi.size = seq_size;

	/* two consecutive 0x00 indicate end of all sequences */
	while (1) {
		int seq_id = *data;
		if (MIPI_SEQ_MAX > seq_id && seq_id > MIPI_SEQ_UNDEFINED) {
			dev_priv->vbt.dsi.sequence[seq_id] = data;
			DRM_DEBUG_DRIVER("Found mipi sequence - %d\n", seq_id);
		} else {
			DRM_ERROR("undefined sequence\n");
			goto err;
		}

		/* partial parsing to skip elements */
		data = goto_next_sequence(data, &seq_size);

		if (data == NULL) {
			DRM_ERROR("Sequence elements going beyond block itself. Sequence block parsing failed\n");
			goto err;
		}

		if (*data == 0)
			break; /* end of sequence reached */
	}

	DRM_DEBUG_DRIVER("MIPI related vbt parsing complete\n");
	return;
err:
	kfree(dev_priv->vbt.dsi.data);
	dev_priv->vbt.dsi.data = NULL;

	/* error during parsing so set all pointers to null
	 * because of partial parsing */
	memset(dev_priv->vbt.dsi.sequence, 0, sizeof(dev_priv->vbt.dsi.sequence));
}

static void parse_ddi_port(struct drm_i915_private *dev_priv, enum port port,
			   const struct bdb_header *bdb)
{
	union child_device_config *it, *child = NULL;
	struct ddi_vbt_port_info *info = &dev_priv->vbt.ddi_port_info[port];
	uint8_t hdmi_level_shift;
	int i, j;
	bool is_dvi, is_hdmi, is_dp, is_edp, is_crt;
	uint8_t aux_channel;
	/* Each DDI port can have more than one value on the "DVO Port" field,
	 * so look for all the possible values for each port and abort if more
	 * than one is found. */
	int dvo_ports[][2] = {
		{DVO_PORT_HDMIA, DVO_PORT_DPA},
		{DVO_PORT_HDMIB, DVO_PORT_DPB},
		{DVO_PORT_HDMIC, DVO_PORT_DPC},
		{DVO_PORT_HDMID, DVO_PORT_DPD},
		{DVO_PORT_CRT, -1 /* Port E can only be DVO_PORT_CRT */ },
	};

	/* Find the child device to use, abort if more than one found. */
	for (i = 0; i < dev_priv->vbt.child_dev_num; i++) {
		it = dev_priv->vbt.child_dev + i;

		for (j = 0; j < 2; j++) {
			if (dvo_ports[port][j] == -1)
				break;

			if (it->common.dvo_port == dvo_ports[port][j]) {
				if (child) {
					DRM_DEBUG_KMS("More than one child device for port %c in VBT.\n",
						      port_name(port));
					return;
				}
				child = it;
			}
		}
	}
	if (!child)
		return;

	aux_channel = child->raw[25];

	is_dvi = child->common.device_type & DEVICE_TYPE_TMDS_DVI_SIGNALING;
	is_dp = child->common.device_type & DEVICE_TYPE_DISPLAYPORT_OUTPUT;
	is_crt = child->common.device_type & DEVICE_TYPE_ANALOG_OUTPUT;
	is_hdmi = is_dvi && (child->common.device_type & DEVICE_TYPE_NOT_HDMI_OUTPUT) == 0;
	is_edp = is_dp && (child->common.device_type & DEVICE_TYPE_INTERNAL_CONNECTOR);

	info->supports_dvi = is_dvi;
	info->supports_hdmi = is_hdmi;
	info->supports_dp = is_dp;

	DRM_DEBUG_KMS("Port %c VBT info: DP:%d HDMI:%d DVI:%d EDP:%d CRT:%d\n",
		      port_name(port), is_dp, is_hdmi, is_dvi, is_edp, is_crt);

	if (is_edp && is_dvi)
		DRM_DEBUG_KMS("Internal DP port %c is TMDS compatible\n",
			      port_name(port));
	if (is_crt && port != PORT_E)
		DRM_DEBUG_KMS("Port %c is analog\n", port_name(port));
	if (is_crt && (is_dvi || is_dp))
		DRM_DEBUG_KMS("Analog port %c is also DP or TMDS compatible\n",
			      port_name(port));
	if (is_dvi && (port == PORT_A || port == PORT_E))
		DRM_DEBUG_KMS("Port %c is TMDS compatible\n", port_name(port));
	if (!is_dvi && !is_dp && !is_crt)
		DRM_DEBUG_KMS("Port %c is not DP/TMDS/CRT compatible\n",
			      port_name(port));
	if (is_edp && (port == PORT_B || port == PORT_C || port == PORT_E))
		DRM_DEBUG_KMS("Port %c is internal DP\n", port_name(port));

	if (is_dvi) {
		if (child->common.ddc_pin == 0x05 && port != PORT_B)
			DRM_DEBUG_KMS("Unexpected DDC pin for port B\n");
		if (child->common.ddc_pin == 0x04 && port != PORT_C)
			DRM_DEBUG_KMS("Unexpected DDC pin for port C\n");
		if (child->common.ddc_pin == 0x06 && port != PORT_D)
			DRM_DEBUG_KMS("Unexpected DDC pin for port D\n");
	}

	if (is_dp) {
		if (aux_channel == 0x40 && port != PORT_A)
			DRM_DEBUG_KMS("Unexpected AUX channel for port A\n");
		if (aux_channel == 0x10 && port != PORT_B)
			DRM_DEBUG_KMS("Unexpected AUX channel for port B\n");
		if (aux_channel == 0x20 && port != PORT_C)
			DRM_DEBUG_KMS("Unexpected AUX channel for port C\n");
		if (aux_channel == 0x30 && port != PORT_D)
			DRM_DEBUG_KMS("Unexpected AUX channel for port D\n");
	}

	if (bdb->version >= 158) {
		/* The VBT HDMI level shift values match the table we have. */
		hdmi_level_shift = child->raw[7] & 0xF;
		DRM_DEBUG_KMS("VBT HDMI level shift for port %c: %d\n",
			      port_name(port),
			      hdmi_level_shift);
		info->hdmi_level_shift = hdmi_level_shift;
	}
}

static void parse_ddi_ports(struct drm_i915_private *dev_priv,
			    const struct bdb_header *bdb)
{
	struct drm_device *dev = dev_priv->dev;
	enum port port;

	if (!HAS_DDI(dev))
		return;

	if (!dev_priv->vbt.child_dev_num)
		return;

	if (bdb->version < 155)
		return;

	for (port = PORT_A; port < I915_MAX_PORTS; port++)
		parse_ddi_port(dev_priv, port, bdb);
}

static void
parse_device_mapping(struct drm_i915_private *dev_priv,
		     const struct bdb_header *bdb)
{
	const struct bdb_general_definitions *p_defs;
	const union child_device_config *p_child;
	union child_device_config *child_dev_ptr;
	int i, child_device_num, count;
	u8 expected_size;
	u16 block_size;

	p_defs = find_section(bdb, BDB_GENERAL_DEFINITIONS);
	if (!p_defs) {
		DRM_DEBUG_KMS("No general definition block is found, no devices defined.\n");
		return;
	}
<<<<<<< HEAD
	if (p_defs->child_dev_size < sizeof(*p_child)) {
		DRM_ERROR("General definiton block child device size is too small.\n");
=======
	if (bdb->version < 195) {
		expected_size = 33;
	} else if (bdb->version == 195) {
		expected_size = 37;
	} else if (bdb->version <= 197) {
		expected_size = 38;
	} else {
		expected_size = 38;
		DRM_DEBUG_DRIVER("Expected child_device_config size for BDB version %u not known; assuming %u\n",
				 expected_size, bdb->version);
	}

	if (expected_size > sizeof(*p_child)) {
		DRM_ERROR("child_device_config cannot fit in p_child\n");
		return;
	}

	if (p_defs->child_dev_size != expected_size) {
		DRM_ERROR("Size mismatch; child_device_config size=%u (expected %u); bdb->version: %u\n",
			  p_defs->child_dev_size, expected_size, bdb->version);
>>>>>>> 3cb5ff02
		return;
	}
	/* get the block size of general definitions */
	block_size = get_blocksize(p_defs);
	/* get the number of child device */
	child_device_num = (block_size - sizeof(*p_defs)) /
				p_defs->child_dev_size;
	count = 0;
	/* get the number of child device that is present */
	for (i = 0; i < child_device_num; i++) {
		p_child = child_device_ptr(p_defs, i);
		if (!p_child->common.device_type) {
			/* skip the device block if device type is invalid */
			continue;
		}
		count++;
	}
	if (!count) {
		DRM_DEBUG_KMS("no child dev is parsed from VBT\n");
		return;
	}
	dev_priv->vbt.child_dev = kcalloc(count, sizeof(*p_child), GFP_KERNEL);
	if (!dev_priv->vbt.child_dev) {
		DRM_DEBUG_KMS("No memory space for child device\n");
		return;
	}

	dev_priv->vbt.child_dev_num = count;
	count = 0;
	for (i = 0; i < child_device_num; i++) {
		p_child = child_device_ptr(p_defs, i);
		if (!p_child->common.device_type) {
			/* skip the device block if device type is invalid */
			continue;
		}

		if (p_child->common.dvo_port >= DVO_PORT_MIPIA
		    && p_child->common.dvo_port <= DVO_PORT_MIPID
		    &&p_child->common.device_type & DEVICE_TYPE_MIPI_OUTPUT) {
			DRM_DEBUG_KMS("Found MIPI as LFP\n");
			dev_priv->vbt.has_mipi = 1;
			dev_priv->vbt.dsi.port = p_child->common.dvo_port;
		}

		child_dev_ptr = dev_priv->vbt.child_dev + count;
		count++;
<<<<<<< HEAD
		memcpy(child_dev_ptr, p_child, sizeof(*p_child));
=======
		memcpy(child_dev_ptr, p_child, p_defs->child_dev_size);
>>>>>>> 3cb5ff02
	}
	return;
}

static void
init_vbt_defaults(struct drm_i915_private *dev_priv)
{
	struct drm_device *dev = dev_priv->dev;
	enum port port;

	dev_priv->vbt.crt_ddc_pin = GMBUS_PIN_VGADDC;

	/* Default to having backlight */
	dev_priv->vbt.backlight.present = true;

	/* LFP panel data */
	dev_priv->vbt.lvds_dither = 1;
	dev_priv->vbt.lvds_vbt = 0;

	/* SDVO panel data */
	dev_priv->vbt.sdvo_lvds_vbt_mode = NULL;

	/* general features */
	dev_priv->vbt.int_tv_support = 1;
	dev_priv->vbt.int_crt_support = 1;

	/* Default to using SSC */
	dev_priv->vbt.lvds_use_ssc = 1;
	/*
	 * Core/SandyBridge/IvyBridge use alternative (120MHz) reference
	 * clock for LVDS.
	 */
	dev_priv->vbt.lvds_ssc_freq = intel_bios_ssc_frequency(dev,
			!HAS_PCH_SPLIT(dev));
	DRM_DEBUG_KMS("Set default to SSC at %d kHz\n", dev_priv->vbt.lvds_ssc_freq);

	for (port = PORT_A; port < I915_MAX_PORTS; port++) {
		struct ddi_vbt_port_info *info =
			&dev_priv->vbt.ddi_port_info[port];

		info->hdmi_level_shift = HDMI_LEVEL_SHIFT_UNKNOWN;

		info->supports_dvi = (port != PORT_A && port != PORT_E);
		info->supports_hdmi = info->supports_dvi;
		info->supports_dp = (port != PORT_E);
	}
}

static int intel_no_opregion_vbt_callback(const struct dmi_system_id *id)
{
	DRM_DEBUG_KMS("Falling back to manually reading VBT from "
		      "VBIOS ROM for %s\n",
		      id->ident);
	return 1;
}

static const struct dmi_system_id intel_no_opregion_vbt[] = {
	{
		.callback = intel_no_opregion_vbt_callback,
		.ident = "ThinkCentre A57",
		.matches = {
			DMI_MATCH(DMI_SYS_VENDOR, "LENOVO"),
			DMI_MATCH(DMI_PRODUCT_NAME, "97027RG"),
		},
	},
	{ }
};

static const struct bdb_header *validate_vbt(const void __iomem *_base,
					     size_t size,
					     const void __iomem *_vbt,
					     const char *source)
{
	/*
	 * This is the one place where we explicitly discard the address space
	 * (__iomem) of the BIOS/VBT. (And this will cause a sparse complaint.)
	 * From now on everything is based on 'base', and treated as regular
	 * memory.
	 */
	const void *base = (const void *) _base;
	size_t offset = _vbt - _base;
	const struct vbt_header *vbt = base + offset;
	const struct bdb_header *bdb;

	if (offset + sizeof(struct vbt_header) > size) {
		DRM_DEBUG_DRIVER("VBT header incomplete\n");
		return NULL;
	}

	if (memcmp(vbt->signature, "$VBT", 4)) {
		DRM_DEBUG_DRIVER("VBT invalid signature\n");
		return NULL;
	}

	offset += vbt->bdb_offset;
	if (offset + sizeof(struct bdb_header) > size) {
		DRM_DEBUG_DRIVER("BDB header incomplete\n");
		return NULL;
	}

	bdb = base + offset;
	if (offset + bdb->bdb_size > size) {
		DRM_DEBUG_DRIVER("BDB incomplete\n");
		return NULL;
	}

	DRM_DEBUG_KMS("Using VBT from %s: %20s\n",
		      source, vbt->signature);
	return bdb;
}

static const struct bdb_header *find_vbt(void __iomem *bios, size_t size)
{
	const struct bdb_header *bdb = NULL;
	size_t i;

	/* Scour memory looking for the VBT signature. */
	for (i = 0; i + 4 < size; i++) {
		if (ioread32(bios + i) == *((const u32 *) "$VBT")) {
			bdb = validate_vbt(bios, size, bios + i, "PCI ROM");
			break;
		}
	}

	return bdb;
}

/**
 * intel_parse_bios - find VBT and initialize settings from the BIOS
 * @dev: DRM device
 *
 * Loads the Video BIOS and checks that the VBT exists.  Sets scratch registers
 * to appropriate values.
 *
 * Returns 0 on success, nonzero on failure.
 */
int
intel_parse_bios(struct drm_device *dev)
{
	struct drm_i915_private *dev_priv = dev->dev_private;
	struct pci_dev *pdev = dev->pdev;
	const struct bdb_header *bdb = NULL;
	u8 __iomem *bios = NULL;

	if (HAS_PCH_NOP(dev))
		return -ENODEV;

	init_vbt_defaults(dev_priv);

	/* XXX Should this validation be moved to intel_opregion.c? */
	if (!dmi_check_system(intel_no_opregion_vbt) && dev_priv->opregion.vbt)
		bdb = validate_vbt(dev_priv->opregion.header, OPREGION_SIZE,
				   dev_priv->opregion.vbt, "OpRegion");

	if (bdb == NULL) {
		size_t size;

		bios = pci_map_rom(pdev, &size);
		if (!bios)
			return -1;

		bdb = find_vbt(bios, size);
		if (!bdb) {
			pci_unmap_rom(pdev, bios);
			return -1;
		}
	}

	/* Grab useful general definitions */
	parse_general_features(dev_priv, bdb);
	parse_general_definitions(dev_priv, bdb);
	parse_lfp_panel_data(dev_priv, bdb);
	parse_lfp_backlight(dev_priv, bdb);
	parse_sdvo_panel_data(dev_priv, bdb);
	parse_sdvo_device_mapping(dev_priv, bdb);
	parse_device_mapping(dev_priv, bdb);
	parse_driver_features(dev_priv, bdb);
	parse_edp(dev_priv, bdb);
	parse_psr(dev_priv, bdb);
	parse_mipi(dev_priv, bdb);
	parse_ddi_ports(dev_priv, bdb);

	if (bios)
		pci_unmap_rom(pdev, bios);

	return 0;
}

/* Ensure that vital registers have been initialised, even if the BIOS
 * is absent or just failing to do its job.
 */
void intel_setup_bios(struct drm_device *dev)
{
	struct drm_i915_private *dev_priv = dev->dev_private;

	 /* Set the Panel Power On/Off timings if uninitialized. */
	if (!HAS_PCH_SPLIT(dev) &&
	    I915_READ(PP_ON_DELAYS) == 0 && I915_READ(PP_OFF_DELAYS) == 0) {
		/* Set T2 to 40ms and T5 to 200ms */
		I915_WRITE(PP_ON_DELAYS, 0x019007d0);

		/* Set T3 to 35ms and Tx to 200ms */
		I915_WRITE(PP_OFF_DELAYS, 0x015e07d0);
	}
}<|MERGE_RESOLUTION|>--- conflicted
+++ resolved
@@ -1083,10 +1083,6 @@
 		DRM_DEBUG_KMS("No general definition block is found, no devices defined.\n");
 		return;
 	}
-<<<<<<< HEAD
-	if (p_defs->child_dev_size < sizeof(*p_child)) {
-		DRM_ERROR("General definiton block child device size is too small.\n");
-=======
 	if (bdb->version < 195) {
 		expected_size = 33;
 	} else if (bdb->version == 195) {
@@ -1107,7 +1103,6 @@
 	if (p_defs->child_dev_size != expected_size) {
 		DRM_ERROR("Size mismatch; child_device_config size=%u (expected %u); bdb->version: %u\n",
 			  p_defs->child_dev_size, expected_size, bdb->version);
->>>>>>> 3cb5ff02
 		return;
 	}
 	/* get the block size of general definitions */
@@ -1154,11 +1149,7 @@
 
 		child_dev_ptr = dev_priv->vbt.child_dev + count;
 		count++;
-<<<<<<< HEAD
-		memcpy(child_dev_ptr, p_child, sizeof(*p_child));
-=======
 		memcpy(child_dev_ptr, p_child, p_defs->child_dev_size);
->>>>>>> 3cb5ff02
 	}
 	return;
 }
