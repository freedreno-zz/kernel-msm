--- conflicted
+++ resolved
@@ -3401,11 +3401,7 @@
 		return 0;
 
 	if (!cstate->base.active) {
-<<<<<<< HEAD
 		ddb->pipe[pipe].start = ddb->pipe[pipe].end = 0;
-=======
-		alloc->start = alloc->end = 0;
->>>>>>> 4b514e10
 		return 0;
 	}
 
@@ -3766,13 +3762,6 @@
 	if (!cstate->base.active)
 		return 0;
 
-<<<<<<< HEAD
-	if (WARN_ON(ilk_pipe_pixel_rate(cstate) == 0))
-		return 0;
-
-	return DIV_ROUND_UP(8 * cstate->base.adjusted_mode.crtc_htotal * 1000,
-			    ilk_pipe_pixel_rate(cstate));
-=======
 	pixel_rate = ilk_pipe_pixel_rate(cstate);
 
 	if (WARN_ON(pixel_rate == 0))
@@ -3780,7 +3769,6 @@
 
 	return DIV_ROUND_UP(8 * cstate->base.adjusted_mode.crtc_htotal * 1000,
 			    pixel_rate);
->>>>>>> 4b514e10
 }
 
 static void skl_compute_transition_wm(struct intel_crtc_state *cstate,
