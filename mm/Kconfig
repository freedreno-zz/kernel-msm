config SELECT_MEMORY_MODEL
	def_bool y
	depends on ARCH_SELECT_MEMORY_MODEL

choice
	prompt "Memory model"
	depends on SELECT_MEMORY_MODEL
	default DISCONTIGMEM_MANUAL if ARCH_DISCONTIGMEM_DEFAULT
	default SPARSEMEM_MANUAL if ARCH_SPARSEMEM_DEFAULT
	default FLATMEM_MANUAL

config FLATMEM_MANUAL
	bool "Flat Memory"
	depends on !(ARCH_DISCONTIGMEM_ENABLE || ARCH_SPARSEMEM_ENABLE) || ARCH_FLATMEM_ENABLE
	help
	  This option allows you to change some of the ways that
	  Linux manages its memory internally.  Most users will
	  only have one option here: FLATMEM.  This is normal
	  and a correct option.

	  Some users of more advanced features like NUMA and
	  memory hotplug may have different options here.
	  DISCONTIGMEM is a more mature, better tested system,
	  but is incompatible with memory hotplug and may suffer
	  decreased performance over SPARSEMEM.  If unsure between
	  "Sparse Memory" and "Discontiguous Memory", choose
	  "Discontiguous Memory".

	  If unsure, choose this option (Flat Memory) over any other.

config DISCONTIGMEM_MANUAL
	bool "Discontiguous Memory"
	depends on ARCH_DISCONTIGMEM_ENABLE
	help
	  This option provides enhanced support for discontiguous
	  memory systems, over FLATMEM.  These systems have holes
	  in their physical address spaces, and this option provides
	  more efficient handling of these holes.  However, the vast
	  majority of hardware has quite flat address spaces, and
	  can have degraded performance from the extra overhead that
	  this option imposes.

	  Many NUMA configurations will have this as the only option.

	  If unsure, choose "Flat Memory" over this option.

config SPARSEMEM_MANUAL
	bool "Sparse Memory"
	depends on ARCH_SPARSEMEM_ENABLE
	help
	  This will be the only option for some systems, including
	  memory hotplug systems.  This is normal.

	  For many other systems, this will be an alternative to
	  "Discontiguous Memory".  This option provides some potential
	  performance benefits, along with decreased code complexity,
	  but it is newer, and more experimental.

	  If unsure, choose "Discontiguous Memory" or "Flat Memory"
	  over this option.

endchoice

config DISCONTIGMEM
	def_bool y
	depends on (!SELECT_MEMORY_MODEL && ARCH_DISCONTIGMEM_ENABLE) || DISCONTIGMEM_MANUAL

config SPARSEMEM
	def_bool y
	depends on (!SELECT_MEMORY_MODEL && ARCH_SPARSEMEM_ENABLE) || SPARSEMEM_MANUAL

config FLATMEM
	def_bool y
	depends on (!DISCONTIGMEM && !SPARSEMEM) || FLATMEM_MANUAL

config FLAT_NODE_MEM_MAP
	def_bool y
	depends on !SPARSEMEM

#
# Both the NUMA code and DISCONTIGMEM use arrays of pg_data_t's
# to represent different areas of memory.  This variable allows
# those dependencies to exist individually.
#
config NEED_MULTIPLE_NODES
	def_bool y
	depends on DISCONTIGMEM || NUMA

config HAVE_MEMORY_PRESENT
	def_bool y
	depends on ARCH_HAVE_MEMORY_PRESENT || SPARSEMEM

#
# SPARSEMEM_EXTREME (which is the default) does some bootmem
# allocations when memory_present() is called.  If this cannot
# be done on your architecture, select this option.  However,
# statically allocating the mem_section[] array can potentially
# consume vast quantities of .bss, so be careful.
#
# This option will also potentially produce smaller runtime code
# with gcc 3.4 and later.
#
config SPARSEMEM_STATIC
	bool

#
# Architecture platforms which require a two level mem_section in SPARSEMEM
# must select this option. This is usually for architecture platforms with
# an extremely sparse physical address space.
#
config SPARSEMEM_EXTREME
	def_bool y
	depends on SPARSEMEM && !SPARSEMEM_STATIC

config SPARSEMEM_VMEMMAP_ENABLE
	bool

config SPARSEMEM_ALLOC_MEM_MAP_TOGETHER
	def_bool y
	depends on SPARSEMEM && X86_64

config SPARSEMEM_VMEMMAP
	bool "Sparse Memory virtual memmap"
	depends on SPARSEMEM && SPARSEMEM_VMEMMAP_ENABLE
	default y
	help
	 SPARSEMEM_VMEMMAP uses a virtually mapped memmap to optimise
	 pfn_to_page and page_to_pfn operations.  This is the most
	 efficient option when sufficient kernel resources are available.

config HAVE_MEMBLOCK
	bool

config HAVE_MEMBLOCK_NODE_MAP
	bool

config HAVE_MEMBLOCK_PHYS_MAP
	bool

config HAVE_GENERIC_RCU_GUP
	bool

config ARCH_DISCARD_MEMBLOCK
	bool

config NO_BOOTMEM
	bool

config MEMORY_ISOLATION
	bool

config MOVABLE_NODE
	bool "Enable to assign a node which has only movable memory"
	depends on HAVE_MEMBLOCK
	depends on NO_BOOTMEM
	depends on X86_64
	depends on NUMA
	default n
	help
	  Allow a node to have only movable memory.  Pages used by the kernel,
	  such as direct mapping pages cannot be migrated.  So the corresponding
	  memory device cannot be hotplugged.  This option allows the following
	  two things:
	  - When the system is booting, node full of hotpluggable memory can
	  be arranged to have only movable memory so that the whole node can
	  be hot-removed. (need movable_node boot option specified).
	  - After the system is up, the option allows users to online all the
	  memory of a node as movable memory so that the whole node can be
	  hot-removed.

	  Users who don't use the memory hotplug feature are fine with this
	  option on since they don't specify movable_node boot option or they
	  don't online memory as movable.

	  Say Y here if you want to hotplug a whole node.
	  Say N here if you want kernel to use memory on all nodes evenly.

#
# Only be set on architectures that have completely implemented memory hotplug
# feature. If you are not sure, don't touch it.
#
config HAVE_BOOTMEM_INFO_NODE
	def_bool n

# eventually, we can have this option just 'select SPARSEMEM'
config MEMORY_HOTPLUG
	bool "Allow for memory hot-add"
	depends on SPARSEMEM || X86_64_ACPI_NUMA
	depends on ARCH_ENABLE_MEMORY_HOTPLUG
	depends on (IA64 || X86 || PPC_BOOK3S_64 || SUPERH || S390)

config MEMORY_HOTPLUG_SPARSE
	def_bool y
	depends on SPARSEMEM && MEMORY_HOTPLUG

config MEMORY_HOTREMOVE
	bool "Allow for memory hot remove"
	select MEMORY_ISOLATION
	select HAVE_BOOTMEM_INFO_NODE if (X86_64 || PPC64)
	depends on MEMORY_HOTPLUG && ARCH_ENABLE_MEMORY_HOTREMOVE
	depends on MIGRATION

#
# If we have space for more page flags then we can enable additional
# optimizations and functionality.
#
# Regular Sparsemem takes page flag bits for the sectionid if it does not
# use a virtual memmap. Disable extended page flags for 32 bit platforms
# that require the use of a sectionid in the page flags.
#
config PAGEFLAGS_EXTENDED
	def_bool y
	depends on 64BIT || SPARSEMEM_VMEMMAP || !SPARSEMEM

# Heavily threaded applications may benefit from splitting the mm-wide
# page_table_lock, so that faults on different parts of the user address
# space can be handled with less contention: split it at this NR_CPUS.
# Default to 4 for wider testing, though 8 might be more appropriate.
# ARM's adjust_pte (unused if VIPT) depends on mm-wide page_table_lock.
# PA-RISC 7xxx's spinlock_t would enlarge struct page from 32 to 44 bytes.
# DEBUG_SPINLOCK and DEBUG_LOCK_ALLOC spinlock_t also enlarge struct page.
#
config SPLIT_PTLOCK_CPUS
	int
	default "999999" if !MMU
	default "999999" if ARM && !CPU_CACHE_VIPT
	default "999999" if PARISC && !PA20
	default "4"

config ARCH_ENABLE_SPLIT_PMD_PTLOCK
	bool

#
# support for memory balloon
config MEMORY_BALLOON
	bool

#
# support for memory balloon compaction
config BALLOON_COMPACTION
	bool "Allow for balloon memory compaction/migration"
	def_bool y
	depends on COMPACTION && MEMORY_BALLOON
	help
	  Memory fragmentation introduced by ballooning might reduce
	  significantly the number of 2MB contiguous memory blocks that can be
	  used within a guest, thus imposing performance penalties associated
	  with the reduced number of transparent huge pages that could be used
	  by the guest workload. Allowing the compaction & migration for memory
	  pages enlisted as being part of memory balloon devices avoids the
	  scenario aforementioned and helps improving memory defragmentation.

#
# support for memory compaction
config COMPACTION
	bool "Allow for memory compaction"
	def_bool y
	select MIGRATION
	depends on MMU
	help
	  Allows the compaction of memory for the allocation of huge pages.

#
# support for page migration
#
config MIGRATION
	bool "Page migration"
	def_bool y
	depends on (NUMA || ARCH_ENABLE_MEMORY_HOTREMOVE || COMPACTION || CMA) && MMU
	help
	  Allows the migration of the physical location of pages of processes
	  while the virtual addresses are not changed. This is useful in
	  two situations. The first is on NUMA systems to put pages nearer
	  to the processors accessing. The second is when allocating huge
	  pages as migration can relocate pages to satisfy a huge page
	  allocation instead of reclaiming.

config ARCH_ENABLE_HUGEPAGE_MIGRATION
	bool

config PHYS_ADDR_T_64BIT
	def_bool 64BIT || ARCH_PHYS_ADDR_T_64BIT

config ZONE_DMA_FLAG
	int
	default "0" if !ZONE_DMA
	default "1"

config BOUNCE
	bool "Enable bounce buffers"
	default y
	depends on BLOCK && MMU && (ZONE_DMA || HIGHMEM)
	help
	  Enable bounce buffers for devices that cannot access
	  the full range of memory available to the CPU. Enabled
	  by default when ZONE_DMA or HIGHMEM is selected, but you
	  may say n to override this.

# On the 'tile' arch, USB OHCI needs the bounce pool since tilegx will often
# have more than 4GB of memory, but we don't currently use the IOTLB to present
# a 32-bit address to OHCI.  So we need to use a bounce pool instead.
#
# We also use the bounce pool to provide stable page writes for jbd.  jbd
# initiates buffer writeback without locking the page or setting PG_writeback,
# and fixing that behavior (a second time; jbd2 doesn't have this problem) is
# a major rework effort.  Instead, use the bounce buffer to snapshot pages
# (until jbd goes away).  The only jbd user is ext3.
config NEED_BOUNCE_POOL
	bool
	default y if (TILE && USB_OHCI_HCD) || (BLK_DEV_INTEGRITY && JBD)

config NR_QUICK
	int
	depends on QUICKLIST
	default "2" if AVR32
	default "1"

config VIRT_TO_BUS
	bool
	help
	  An architecture should select this if it implements the
	  deprecated interface virt_to_bus().  All new architectures
	  should probably not select this.


config MMU_NOTIFIER
	bool
	select SRCU

config KSM
	bool "Enable KSM for page merging"
	depends on MMU
	help
	  Enable Kernel Samepage Merging: KSM periodically scans those areas
	  of an application's address space that an app has advised may be
	  mergeable.  When it finds pages of identical content, it replaces
	  the many instances by a single page with that content, so
	  saving memory until one or another app needs to modify the content.
	  Recommended for use with KVM, or with other duplicative applications.
	  See Documentation/vm/ksm.txt for more information: KSM is inactive
	  until a program has madvised that an area is MADV_MERGEABLE, and
	  root has set /sys/kernel/mm/ksm/run to 1 (if CONFIG_SYSFS is set).

config DEFAULT_MMAP_MIN_ADDR
        int "Low address space to protect from user allocation"
	depends on MMU
        default 4096
        help
	  This is the portion of low virtual memory which should be protected
	  from userspace allocation.  Keeping a user from writing to low pages
	  can help reduce the impact of kernel NULL pointer bugs.

	  For most ia64, ppc64 and x86 users with lots of address space
	  a value of 65536 is reasonable and should cause no problems.
	  On arm and other archs it should not be higher than 32768.
	  Programs which use vm86 functionality or have some need to map
	  this low address space will need CAP_SYS_RAWIO or disable this
	  protection by setting the value to 0.

	  This value can be changed after boot using the
	  /proc/sys/vm/mmap_min_addr tunable.

config ARCH_SUPPORTS_MEMORY_FAILURE
	bool

config MEMORY_FAILURE
	depends on MMU
	depends on ARCH_SUPPORTS_MEMORY_FAILURE
	bool "Enable recovery from hardware memory errors"
	select MEMORY_ISOLATION
	select RAS
	help
	  Enables code to recover from some memory failures on systems
	  with MCA recovery. This allows a system to continue running
	  even when some of its memory has uncorrected errors. This requires
	  special hardware support and typically ECC memory.

config HWPOISON_INJECT
	tristate "HWPoison pages injector"
	depends on MEMORY_FAILURE && DEBUG_KERNEL && PROC_FS
	select PROC_PAGE_MONITOR

config NOMMU_INITIAL_TRIM_EXCESS
	int "Turn on mmap() excess space trimming before booting"
	depends on !MMU
	default 1
	help
	  The NOMMU mmap() frequently needs to allocate large contiguous chunks
	  of memory on which to store mappings, but it can only ask the system
	  allocator for chunks in 2^N*PAGE_SIZE amounts - which is frequently
	  more than it requires.  To deal with this, mmap() is able to trim off
	  the excess and return it to the allocator.

	  If trimming is enabled, the excess is trimmed off and returned to the
	  system allocator, which can cause extra fragmentation, particularly
	  if there are a lot of transient processes.

	  If trimming is disabled, the excess is kept, but not used, which for
	  long-term mappings means that the space is wasted.

	  Trimming can be dynamically controlled through a sysctl option
	  (/proc/sys/vm/nr_trim_pages) which specifies the minimum number of
	  excess pages there must be before trimming should occur, or zero if
	  no trimming is to occur.

	  This option specifies the initial value of this option.  The default
	  of 1 says that all excess pages should be trimmed.

	  See Documentation/nommu-mmap.txt for more information.

config TRANSPARENT_HUGEPAGE
	bool "Transparent Hugepage Support"
	depends on HAVE_ARCH_TRANSPARENT_HUGEPAGE
	select COMPACTION
	help
	  Transparent Hugepages allows the kernel to use huge pages and
	  huge tlb transparently to the applications whenever possible.
	  This feature can improve computing performance to certain
	  applications by speeding up page faults during memory
	  allocation, by reducing the number of tlb misses and by speeding
	  up the pagetable walking.

	  If memory constrained on embedded, you may want to say N.

choice
	prompt "Transparent Hugepage Support sysfs defaults"
	depends on TRANSPARENT_HUGEPAGE
	default TRANSPARENT_HUGEPAGE_ALWAYS
	help
	  Selects the sysfs defaults for Transparent Hugepage Support.

	config TRANSPARENT_HUGEPAGE_ALWAYS
		bool "always"
	help
	  Enabling Transparent Hugepage always, can increase the
	  memory footprint of applications without a guaranteed
	  benefit but it will work automatically for all applications.

	config TRANSPARENT_HUGEPAGE_MADVISE
		bool "madvise"
	help
	  Enabling Transparent Hugepage madvise, will only provide a
	  performance improvement benefit to the applications using
	  madvise(MADV_HUGEPAGE) but it won't risk to increase the
	  memory footprint of applications without a guaranteed
	  benefit.
endchoice

#
# UP and nommu archs use km based percpu allocator
#
config NEED_PER_CPU_KM
	depends on !SMP
	bool
	default y

config CLEANCACHE
	bool "Enable cleancache driver to cache clean pages if tmem is present"
	default n
	help
	  Cleancache can be thought of as a page-granularity victim cache
	  for clean pages that the kernel's pageframe replacement algorithm
	  (PFRA) would like to keep around, but can't since there isn't enough
	  memory.  So when the PFRA "evicts" a page, it first attempts to use
	  cleancache code to put the data contained in that page into
	  "transcendent memory", memory that is not directly accessible or
	  addressable by the kernel and is of unknown and possibly
	  time-varying size.  And when a cleancache-enabled
	  filesystem wishes to access a page in a file on disk, it first
	  checks cleancache to see if it already contains it; if it does,
	  the page is copied into the kernel and a disk access is avoided.
	  When a transcendent memory driver is available (such as zcache or
	  Xen transcendent memory), a significant I/O reduction
	  may be achieved.  When none is available, all cleancache calls
	  are reduced to a single pointer-compare-against-NULL resulting
	  in a negligible performance hit.

	  If unsure, say Y to enable cleancache

config FRONTSWAP
	bool "Enable frontswap to cache swap pages if tmem is present"
	depends on SWAP
	default n
	help
	  Frontswap is so named because it can be thought of as the opposite
	  of a "backing" store for a swap device.  The data is stored into
	  "transcendent memory", memory that is not directly accessible or
	  addressable by the kernel and is of unknown and possibly
	  time-varying size.  When space in transcendent memory is available,
	  a significant swap I/O reduction may be achieved.  When none is
	  available, all frontswap calls are reduced to a single pointer-
	  compare-against-NULL resulting in a negligible performance hit
	  and swap data is stored as normal on the matching swap device.

	  If unsure, say Y to enable frontswap.

config CMA
	bool "Contiguous Memory Allocator"
	depends on HAVE_MEMBLOCK && MMU
	select MIGRATION
	select MEMORY_ISOLATION
	help
	  This enables the Contiguous Memory Allocator which allows other
	  subsystems to allocate big physically-contiguous blocks of memory.
	  CMA reserves a region of memory and allows only movable pages to
	  be allocated from it. This way, the kernel can use the memory for
	  pagecache and when a subsystem requests for contiguous area, the
	  allocated pages are migrated away to serve the contiguous request.

	  If unsure, say "n".

config CMA_DEBUG
	bool "CMA debug messages (DEVELOPMENT)"
	depends on DEBUG_KERNEL && CMA
	help
	  Turns on debug messages in CMA.  This produces KERN_DEBUG
	  messages for every CMA call as well as various messages while
	  processing calls such as dma_alloc_from_contiguous().
	  This option does not affect warning and error messages.

config CMA_DEBUGFS
	bool "CMA debugfs interface"
	depends on CMA && DEBUG_FS
	help
	  Turns on the DebugFS interface for CMA.

config CMA_AREAS
	int "Maximum count of the CMA areas"
	depends on CMA
	default 7
	help
	  CMA allows to create CMA areas for particular purpose, mainly,
	  used as device private area. This parameter sets the maximum
	  number of CMA area in the system.

	  If unsure, leave the default value "7".

config MEM_SOFT_DIRTY
	bool "Track memory changes"
	depends on CHECKPOINT_RESTORE && HAVE_ARCH_SOFT_DIRTY && PROC_FS
	select PROC_PAGE_MONITOR
	help
	  This option enables memory changes tracking by introducing a
	  soft-dirty bit on pte-s. This bit it set when someone writes
	  into a page just as regular dirty bit, but unlike the latter
	  it can be cleared by hands.

	  See Documentation/vm/soft-dirty.txt for more details.

config ZSWAP
	bool "Compressed cache for swap pages (EXPERIMENTAL)"
	depends on FRONTSWAP && CRYPTO=y
	select CRYPTO_LZO
	select ZPOOL
	default n
	help
	  A lightweight compressed cache for swap pages.  It takes
	  pages that are in the process of being swapped out and attempts to
	  compress them into a dynamically allocated RAM-based memory pool.
	  This can result in a significant I/O reduction on swap device and,
	  in the case where decompressing from RAM is faster that swap device
	  reads, can also improve workload performance.

	  This is marked experimental because it is a new feature (as of
	  v3.11) that interacts heavily with memory reclaim.  While these
	  interactions don't cause any known issues on simple memory setups,
	  they have not be fully explored on the large set of potential
	  configurations and workloads that exist.

config ZPOOL
	tristate "Common API for compressed memory storage"
	default n
	help
	  Compressed memory storage API.  This allows using either zbud or
	  zsmalloc.

config ZBUD
	tristate "Low density storage for compressed pages"
	default n
	help
	  A special purpose allocator for storing compressed pages.
	  It is designed to store up to two compressed pages per physical
	  page.  While this design limits storage density, it has simple and
	  deterministic reclaim properties that make it preferable to a higher
	  density approach when reclaim will be used.

config ZSMALLOC
	tristate "Memory allocator for compressed pages"
	depends on MMU
	default n
	help
	  zsmalloc is a slab-based memory allocator designed to store
	  compressed RAM pages.  zsmalloc uses virtual memory mapping
	  in order to reduce fragmentation.  However, this results in a
	  non-standard allocator interface where a handle, not a pointer, is
	  returned by an alloc().  This handle must be mapped in order to
	  access the allocated space.

config PGTABLE_MAPPING
	bool "Use page table mapping to access object in zsmalloc"
	depends on ZSMALLOC
	help
	  By default, zsmalloc uses a copy-based object mapping method to
	  access allocations that span two pages. However, if a particular
	  architecture (ex, ARM) performs VM mapping faster than copying,
	  then you should select this. This causes zsmalloc to use page table
	  mapping rather than copying for object mapping.

	  You can check speed with zsmalloc benchmark:
	  https://github.com/spartacus06/zsmapbench

config ZSMALLOC_STAT
	bool "Export zsmalloc statistics"
	depends on ZSMALLOC
	select DEBUG_FS
	help
	  This option enables code in the zsmalloc to collect various
	  statistics about whats happening in zsmalloc and exports that
	  information to userspace via debugfs.
	  If unsure, say N.

config GENERIC_EARLY_IOREMAP
	bool

config MAX_STACK_SIZE_MB
	int "Maximum user stack size for 32-bit processes (MB)"
	default 80
	range 8 256 if METAG
	range 8 2048
	depends on STACK_GROWSUP && (!64BIT || COMPAT)
	help
	  This is the maximum stack size in Megabytes in the VM layout of 32-bit
	  user processes when the stack grows upwards (currently only on parisc
	  and metag arch). The stack will be located at the highest memory
	  address minus the given value, unless the RLIMIT_STACK hard limit is
	  changed to a smaller value in which case that is used.

	  A sane initial value is 80 MB.

<<<<<<< HEAD
=======
config FRAME_VECTOR
	bool

>>>>>>> 23af0cae
# For architectures that support deferred memory initialisation
config ARCH_SUPPORTS_DEFERRED_STRUCT_PAGE_INIT
	bool

config DEFERRED_STRUCT_PAGE_INIT
	bool "Defer initialisation of struct pages to kswapd"
	default n
	depends on ARCH_SUPPORTS_DEFERRED_STRUCT_PAGE_INIT
	depends on MEMORY_HOTPLUG
	help
	  Ordinarily all struct pages are initialised during early boot in a
	  single thread. On very large machines this can take a considerable
	  amount of time. If this option is set, large machines will bring up
	  a subset of memmap at boot and then initialise the rest in parallel
	  when kswapd starts. This has a potential performance impact on
	  processes running early in the lifetime of the systemm until kswapd
	  finishes the initialisation.<|MERGE_RESOLUTION|>--- conflicted
+++ resolved
@@ -637,12 +637,9 @@
 
 	  A sane initial value is 80 MB.
 
-<<<<<<< HEAD
-=======
 config FRAME_VECTOR
 	bool
 
->>>>>>> 23af0cae
 # For architectures that support deferred memory initialisation
 config ARCH_SUPPORTS_DEFERRED_STRUCT_PAGE_INIT
 	bool
