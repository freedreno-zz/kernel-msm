--- conflicted
+++ resolved
@@ -141,17 +141,10 @@
 };
 
 struct vgic_vm_ops {
-<<<<<<< HEAD
-	bool	(*handle_mmio)(struct kvm_vcpu *, struct kvm_run *,
-			       struct kvm_exit_mmio *);
-=======
->>>>>>> 007760cf
 	bool	(*queue_sgi)(struct kvm_vcpu *, int irq);
 	void	(*add_sgi_source)(struct kvm_vcpu *, int irq, int source);
 	int	(*init_model)(struct kvm *);
 	int	(*map_resources)(struct kvm *, const struct vgic_params *);
-<<<<<<< HEAD
-=======
 };
 
 struct vgic_io_device {
@@ -160,7 +153,6 @@
 	const struct vgic_io_range *reg_ranges;
 	struct kvm_vcpu *redist_vcpu;
 	struct kvm_io_device dev;
->>>>>>> 007760cf
 };
 
 struct vgic_dist {
@@ -254,17 +246,12 @@
 	/* Bitmap indicating which CPU has something pending */
 	unsigned long		*irq_pending_on_cpu;
 
-<<<<<<< HEAD
-	struct vgic_vm_ops	vm_ops;
-#endif
-=======
 	/* Bitmap indicating which CPU has active IRQs */
 	unsigned long		*irq_active_on_cpu;
 
 	struct vgic_vm_ops	vm_ops;
 	struct vgic_io_device	dist_iodev;
 	struct vgic_io_device	*redist_iodevs;
->>>>>>> 007760cf
 };
 
 struct vgic_v2_cpu_if {
@@ -361,87 +348,4 @@
 }
 #endif
 
-<<<<<<< HEAD
-#else
-static inline int kvm_vgic_hyp_init(void)
-{
-	return 0;
-}
-
-static inline int kvm_vgic_set_addr(struct kvm *kvm, unsigned long type, u64 addr)
-{
-	return 0;
-}
-
-static inline int kvm_vgic_addr(struct kvm *kvm, unsigned long type, u64 *addr, bool write)
-{
-	return -ENXIO;
-}
-
-static inline int kvm_vgic_map_resources(struct kvm *kvm)
-{
-	return 0;
-}
-
-static inline int kvm_vgic_create(struct kvm *kvm, u32 type)
-{
-	return 0;
-}
-
-static inline void kvm_vgic_destroy(struct kvm *kvm)
-{
-}
-
-static inline void kvm_vgic_vcpu_destroy(struct kvm_vcpu *vcpu)
-{
-}
-
-static inline int kvm_vgic_vcpu_init(struct kvm_vcpu *vcpu)
-{
-	return 0;
-}
-
-static inline void kvm_vgic_flush_hwstate(struct kvm_vcpu *vcpu) {}
-static inline void kvm_vgic_sync_hwstate(struct kvm_vcpu *vcpu) {}
-
-static inline int kvm_vgic_inject_irq(struct kvm *kvm, int cpuid,
-				      unsigned int irq_num, bool level)
-{
-	return 0;
-}
-
-static inline int kvm_vgic_vcpu_pending_irq(struct kvm_vcpu *vcpu)
-{
-	return 0;
-}
-
-static inline bool vgic_handle_mmio(struct kvm_vcpu *vcpu, struct kvm_run *run,
-				    struct kvm_exit_mmio *mmio)
-{
-	return false;
-}
-
-static inline int irqchip_in_kernel(struct kvm *kvm)
-{
-	return 0;
-}
-
-static inline bool vgic_initialized(struct kvm *kvm)
-{
-	return true;
-}
-
-static inline bool vgic_ready(struct kvm *kvm)
-{
-	return true;
-}
-
-static inline int kvm_vgic_get_max_vcpus(void)
-{
-	return KVM_MAX_VCPUS;
-}
-#endif
-
-=======
->>>>>>> 007760cf
 #endif