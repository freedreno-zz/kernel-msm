--- conflicted
+++ resolved
@@ -420,11 +420,8 @@
 #define QUEUE_FLAG_NOXMERGES   15	/* No extended merges */
 #define QUEUE_FLAG_ADD_RANDOM  16	/* Contributes to random pool */
 #define QUEUE_FLAG_SECDISCARD  17	/* supports SECDISCARD */
-<<<<<<< HEAD
 #define QUEUE_FLAG_SAME_FORCE  18	/* force complete on same CPU */
-=======
 #define QUEUE_FLAG_SANITIZE    19	/* supports SANITIZE */
->>>>>>> 3f6240f3
 
 #define QUEUE_FLAG_DEFAULT	((1 << QUEUE_FLAG_IO_STAT) |		\
 				 (1 << QUEUE_FLAG_STACKABLE)	|	\
