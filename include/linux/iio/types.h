--- conflicted
+++ resolved
@@ -10,80 +10,7 @@
 #ifndef _IIO_TYPES_H_
 #define _IIO_TYPES_H_
 
-<<<<<<< HEAD
-enum iio_chan_type {
-	IIO_VOLTAGE,
-	IIO_CURRENT,
-	IIO_POWER,
-	IIO_ACCEL,
-	IIO_ANGL_VEL,
-	IIO_MAGN,
-	IIO_LIGHT,
-	IIO_INTENSITY,
-	IIO_PROXIMITY,
-	IIO_TEMP,
-	IIO_INCLI,
-	IIO_ROT,
-	IIO_ANGL,
-	IIO_TIMESTAMP,
-	IIO_CAPACITANCE,
-	IIO_ALTVOLTAGE,
-	IIO_CCT,
-	IIO_PRESSURE,
-	IIO_HUMIDITYRELATIVE,
-	IIO_ACTIVITY,
-	IIO_STEPS,
-	IIO_ENERGY,
-	IIO_DISTANCE,
-	IIO_VELOCITY,
-};
-
-enum iio_modifier {
-	IIO_NO_MOD,
-	IIO_MOD_X,
-	IIO_MOD_Y,
-	IIO_MOD_Z,
-	IIO_MOD_X_AND_Y,
-	IIO_MOD_X_AND_Z,
-	IIO_MOD_Y_AND_Z,
-	IIO_MOD_X_AND_Y_AND_Z,
-	IIO_MOD_X_OR_Y,
-	IIO_MOD_X_OR_Z,
-	IIO_MOD_Y_OR_Z,
-	IIO_MOD_X_OR_Y_OR_Z,
-	IIO_MOD_LIGHT_BOTH,
-	IIO_MOD_LIGHT_IR,
-	IIO_MOD_ROOT_SUM_SQUARED_X_Y,
-	IIO_MOD_SUM_SQUARED_X_Y_Z,
-	IIO_MOD_LIGHT_CLEAR,
-	IIO_MOD_LIGHT_RED,
-	IIO_MOD_LIGHT_GREEN,
-	IIO_MOD_LIGHT_BLUE,
-	IIO_MOD_QUATERNION,
-	IIO_MOD_TEMP_AMBIENT,
-	IIO_MOD_TEMP_OBJECT,
-	IIO_MOD_NORTH_MAGN,
-	IIO_MOD_NORTH_TRUE,
-	IIO_MOD_NORTH_MAGN_TILT_COMP,
-	IIO_MOD_NORTH_TRUE_TILT_COMP,
-	IIO_MOD_RUNNING,
-	IIO_MOD_JOGGING,
-	IIO_MOD_WALKING,
-	IIO_MOD_STILL,
-	IIO_MOD_ROOT_SUM_SQUARED_X_Y_Z,
-};
-
-enum iio_event_type {
-	IIO_EV_TYPE_THRESH,
-	IIO_EV_TYPE_MAG,
-	IIO_EV_TYPE_ROC,
-	IIO_EV_TYPE_THRESH_ADAPTIVE,
-	IIO_EV_TYPE_MAG_ADAPTIVE,
-	IIO_EV_TYPE_CHANGE,
-};
-=======
 #include <uapi/linux/iio/types.h>
->>>>>>> 007760cf
 
 enum iio_event_info {
 	IIO_EV_INFO_ENABLE,
@@ -92,16 +19,6 @@
 	IIO_EV_INFO_PERIOD,
 };
 
-<<<<<<< HEAD
-enum iio_event_direction {
-	IIO_EV_DIR_EITHER,
-	IIO_EV_DIR_RISING,
-	IIO_EV_DIR_FALLING,
-	IIO_EV_DIR_NONE,
-};
-
-=======
->>>>>>> 007760cf
 #define IIO_VAL_INT 1
 #define IIO_VAL_INT_PLUS_MICRO 2
 #define IIO_VAL_INT_PLUS_NANO 3
